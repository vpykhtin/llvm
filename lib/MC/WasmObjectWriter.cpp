--- conflicted
+++ resolved
@@ -1220,11 +1220,7 @@
     wasm::WasmSymbolInfo Info;
     Info.Name = SectionSym->getName();
     Info.Kind = wasm::WASM_SYMBOL_TYPE_SECTION;
-<<<<<<< HEAD
-    Info.Flags = 0;
-=======
     Info.Flags = wasm::WASM_SYMBOL_BINDING_LOCAL;
->>>>>>> 43f67abf
     Info.ElementIndex = ElementIndex;
     SymbolIndices[SectionSym] = SymbolInfos.size();
     SymbolInfos.emplace_back(Info);
