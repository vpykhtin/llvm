--- conflicted
+++ resolved
@@ -11,34 +11,21 @@
 ; DEFAULT: exp
 ; DEFAULT: s_waitcnt lgkmcnt(0)
 ; DEFAULT: s_endpgm
-define amdgpu_vs void @main(<16 x i8> addrspace(4)* inreg %arg, <16 x i8> addrspace(4)* inreg %arg1, <32 x i8> addrspace(4)* inreg %arg2, <16 x i8> addrspace(4)* inreg %arg3, <16 x i8> addrspace(4)* inreg %arg4, i32 inreg %arg5, i32 %arg6, i32 %arg7, i32 %arg8, i32 %arg9, float addrspace(4)* inreg %constptr) #0 {
+define amdgpu_vs void @main(<16 x i8> addrspace(2)* inreg %arg, <16 x i8> addrspace(2)* inreg %arg1, <32 x i8> addrspace(2)* inreg %arg2, <16 x i8> addrspace(2)* inreg %arg3, <16 x i8> addrspace(2)* inreg %arg4, i32 inreg %arg5, i32 %arg6, i32 %arg7, i32 %arg8, i32 %arg9, float addrspace(2)* inreg %constptr) #0 {
 main_body:
-<<<<<<< HEAD
-  %tmp = getelementptr <16 x i8>, <16 x i8> addrspace(4)* %arg3, i32 0
-  %tmp10 = load <16 x i8>, <16 x i8> addrspace(4)* %tmp, !tbaa !0
-  %tmp11 = call <4 x float> @llvm.SI.vs.load.input(<16 x i8> %tmp10, i32 0, i32 %arg6)
-=======
   %tmp = getelementptr <16 x i8>, <16 x i8> addrspace(2)* %arg3, i32 0
   %tmp10 = load <16 x i8>, <16 x i8> addrspace(2)* %tmp, !tbaa !0
   %tmp10.cast = bitcast <16 x i8> %tmp10 to <4 x i32>
   %tmp11 = call <4 x float> @llvm.amdgcn.buffer.load.format.v4f32(<4 x i32> %tmp10.cast, i32 %arg6, i32 0, i1 false, i1 false)
->>>>>>> 0b9f5427
   %tmp12 = extractelement <4 x float> %tmp11, i32 0
   %tmp13 = extractelement <4 x float> %tmp11, i32 1
   call void @llvm.amdgcn.s.barrier() #1
   %tmp14 = extractelement <4 x float> %tmp11, i32 2
-<<<<<<< HEAD
-  %tmp15 = load float, float addrspace(4)* %constptr, align 4
-  %tmp16 = getelementptr <16 x i8>, <16 x i8> addrspace(4)* %arg3, i32 1
-  %tmp17 = load <16 x i8>, <16 x i8> addrspace(4)* %tmp16, !tbaa !0
-  %tmp18 = call <4 x float> @llvm.SI.vs.load.input(<16 x i8> %tmp17, i32 0, i32 %arg6)
-=======
   %tmp15 = load float, float addrspace(2)* %constptr, align 4
   %tmp16 = getelementptr <16 x i8>, <16 x i8> addrspace(2)* %arg3, i32 1
   %tmp17 = load <16 x i8>, <16 x i8> addrspace(2)* %tmp16, !tbaa !0
   %tmp17.cast = bitcast <16 x i8> %tmp17 to <4 x i32>
   %tmp18 = call <4 x float> @llvm.amdgcn.buffer.load.format.v4f32(<4 x i32> %tmp17.cast, i32 %arg6, i32 0, i1 false, i1 false)
->>>>>>> 0b9f5427
   %tmp19 = extractelement <4 x float> %tmp18, i32 0
   %tmp20 = extractelement <4 x float> %tmp18, i32 1
   %tmp21 = extractelement <4 x float> %tmp18, i32 2
@@ -59,10 +46,10 @@
 ; ILPMAX: exp pos0
 ; ILPMAX-NEXT: exp param0
 ; ILPMAX: s_endpgm
-define amdgpu_vs void @main2([6 x <16 x i8>] addrspace(4)* byval %arg, [17 x <16 x i8>] addrspace(4)* byval %arg1, [17 x <4 x i32>] addrspace(4)* byval %arg2, [34 x <8 x i32>] addrspace(4)* byval %arg3, [16 x <16 x i8>] addrspace(4)* byval %arg4, i32 inreg %arg5, i32 inreg %arg6, i32 %arg7, i32 %arg8, i32 %arg9, i32 %arg10) #0 {
+define amdgpu_vs void @main2([6 x <16 x i8>] addrspace(2)* byval %arg, [17 x <16 x i8>] addrspace(2)* byval %arg1, [17 x <4 x i32>] addrspace(2)* byval %arg2, [34 x <8 x i32>] addrspace(2)* byval %arg3, [16 x <16 x i8>] addrspace(2)* byval %arg4, i32 inreg %arg5, i32 inreg %arg6, i32 %arg7, i32 %arg8, i32 %arg9, i32 %arg10) #0 {
 main_body:
-  %tmp = getelementptr [16 x <16 x i8>], [16 x <16 x i8>] addrspace(4)* %arg4, i64 0, i64 0
-  %tmp11 = load <16 x i8>, <16 x i8> addrspace(4)* %tmp, align 16, !tbaa !0
+  %tmp = getelementptr [16 x <16 x i8>], [16 x <16 x i8>] addrspace(2)* %arg4, i64 0, i64 0
+  %tmp11 = load <16 x i8>, <16 x i8> addrspace(2)* %tmp, align 16, !tbaa !0
   %tmp12 = add i32 %arg5, %arg7
   %tmp11.cast = bitcast <16 x i8> %tmp11 to <4 x i32>
   %tmp13 = call <4 x float> @llvm.amdgcn.buffer.load.format.v4f32(<4 x i32> %tmp11.cast, i32 %tmp12, i32 0, i1 false, i1 false)
@@ -70,8 +57,8 @@
   %tmp15 = extractelement <4 x float> %tmp13, i32 1
   %tmp16 = extractelement <4 x float> %tmp13, i32 2
   %tmp17 = extractelement <4 x float> %tmp13, i32 3
-  %tmp18 = getelementptr [16 x <16 x i8>], [16 x <16 x i8>] addrspace(4)* %arg4, i64 0, i64 1
-  %tmp19 = load <16 x i8>, <16 x i8> addrspace(4)* %tmp18, align 16, !tbaa !0
+  %tmp18 = getelementptr [16 x <16 x i8>], [16 x <16 x i8>] addrspace(2)* %arg4, i64 0, i64 1
+  %tmp19 = load <16 x i8>, <16 x i8> addrspace(2)* %tmp18, align 16, !tbaa !0
   %tmp20 = add i32 %arg5, %arg7
   %tmp19.cast = bitcast <16 x i8> %tmp19 to <4 x i32>
   %tmp21 = call <4 x float> @llvm.amdgcn.buffer.load.format.v4f32(<4 x i32> %tmp19.cast, i32 %tmp20, i32 0, i1 false, i1 false)
