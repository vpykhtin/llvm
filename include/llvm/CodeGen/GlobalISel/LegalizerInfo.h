--- conflicted
+++ resolved
@@ -114,12 +114,6 @@
 struct LegalityQuery {
   unsigned Opcode;
   ArrayRef<LLT> Types;
-<<<<<<< HEAD
-};
-
-class LegalizerInfo {
-=======
-
   raw_ostream &print(raw_ostream &OS) const;
 };
 
@@ -239,7 +233,6 @@
     return actionIf(Action, all(typeInSet(0, Types0), typeInSet(1, Types1)));
   }
 
->>>>>>> 82f46e44
 public:
   LegalizeRuleSet() : AliasOf(0), IsAliasedByAnother(false), Rules() {}
 
@@ -309,29 +302,6 @@
     return actionIf(LegalizeAction::FewerElements, Predicate, Mutation);
   }
 
-<<<<<<< HEAD
-  /// The result of a query. It either indicates a final answer of Legal or
-  /// Unsupported or describes an action that must be taken to make an operation
-  /// more legal.
-  struct LegalizeActionStep {
-    /// The action to take or the final answer.
-    LegalizeAction Action;
-    /// If describing an action, the type index to change. Otherwise zero.
-    unsigned TypeIdx;
-    /// If describing an action, the new type for TypeIdx. Otherwise LLT{}.
-    LLT NewType;
-
-    LegalizeActionStep(LegalizeAction Action, unsigned TypeIdx,
-                       const LLT &NewType)
-        : Action(Action), TypeIdx(TypeIdx), NewType(NewType) {}
-
-    bool operator==(const LegalizeActionStep &RHS) const {
-      return std::tie(Action, TypeIdx, NewType) ==
-          std::tie(RHS.Action, RHS.TypeIdx, RHS.NewType);
-    }
-  };
-
-=======
   LegalizeRuleSet &unsupported() {
     return actionIf(LegalizeAction::Unsupported, always);
   }
@@ -450,7 +420,6 @@
 
 class LegalizerInfo {
 public:
->>>>>>> 82f46e44
   LegalizerInfo();
   virtual ~LegalizerInfo() = default;
 
@@ -620,15 +589,12 @@
                                               LegalizeAction DecreaseAction,
                                               LegalizeAction IncreaseAction);
 
-<<<<<<< HEAD
-=======
   const LegalizeRuleSet &getActionDefinitions(unsigned Opcode) const;
   LegalizeRuleSet &getActionDefinitionsBuilder(unsigned Opcode);
   LegalizeRuleSet &
   getActionDefinitionsBuilder(std::initializer_list<unsigned> Opcodes);
   void aliasActionDefinitions(unsigned OpcodeTo, unsigned OpcodeFrom);
 
->>>>>>> 82f46e44
   /// Determine what action should be taken to legalize the described
   /// instruction. Requires computeTables to have been called.
   ///
