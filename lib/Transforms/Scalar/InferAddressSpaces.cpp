--- conflicted
+++ resolved
@@ -320,17 +320,10 @@
   // address space. We aim at generating after loads and stores, but pure
   // addressing calculations may also be faster.
   for (Instruction &I : instructions(F)) {
-<<<<<<< HEAD
-    DEBUG(dbgs() << "check: " << I << '\n');
-    if (auto *ASCI = dyn_cast<AddrSpaceCastInst>(&I))
-      PushPtrOperand(ASCI->getPointerOperand());
-    else if (auto *LI = dyn_cast<LoadInst>(&I))
-=======
     if (auto *GEP = dyn_cast<GetElementPtrInst>(&I)) {
       if (!GEP->getType()->isVectorTy())
         PushPtrOperand(GEP->getPointerOperand());
     } else if (auto *LI = dyn_cast<LoadInst>(&I))
->>>>>>> d3096054
       PushPtrOperand(LI->getPointerOperand());
     else if (auto *SI = dyn_cast<StoreInst>(&I))
       PushPtrOperand(SI->getPointerOperand());
@@ -712,17 +705,18 @@
   User *Inst = U.getUser();
   unsigned OpNo = U.getOperandNo();
 
-  if (isa<LoadInst>(Inst))
-    return OpNo == LoadInst::getPointerOperandIndex();
-
-  if (isa<StoreInst>(Inst))
-    return OpNo == StoreInst::getPointerOperandIndex();
-
-  if (isa<AtomicRMWInst>(Inst))
-    return OpNo == AtomicRMWInst::getPointerOperandIndex();
-
-  if (isa<AtomicCmpXchgInst>(Inst)) {
-    return OpNo == AtomicCmpXchgInst::getPointerOperandIndex();
+  if (auto *LI = dyn_cast<LoadInst>(Inst))
+    return OpNo == LoadInst::getPointerOperandIndex() && !LI->isVolatile();
+
+  if (auto *SI = dyn_cast<StoreInst>(Inst))
+    return OpNo == StoreInst::getPointerOperandIndex() && !SI->isVolatile();
+
+  if (auto *RMW = dyn_cast<AtomicRMWInst>(Inst))
+    return OpNo == AtomicRMWInst::getPointerOperandIndex() && !RMW->isVolatile();
+
+  if (auto *CmpX = dyn_cast<AtomicCmpXchgInst>(Inst)) {
+    return OpNo == AtomicCmpXchgInst::getPointerOperandIndex() &&
+           !CmpX->isVolatile();
   }
 
   return false;
@@ -813,37 +807,6 @@
     ++I;
 
   return I;
-}
-
-/// C may have non-instruction users, and
-/// allNonInstructionUsersCanBeMadeInstructions has returned true. Convert the
-/// non-instruction users to instructions.
-static void makeAllConstantUsesInstructions(Constant *C) {
-  SmallVector<ConstantExpr*,4> Users;
-  for (auto *U : C->users()) {
-    if (isa<ConstantExpr>(U))
-      Users.push_back(cast<ConstantExpr>(U));
-    else
-      // We should never get here; allNonInstructionUsersCanBeMadeInstructions
-      // should not have returned true for C.
-      assert(
-             isa<Instruction>(U) &&
-             "Can't transform non-constantexpr non-instruction to instruction!");
-  }
-
-  SmallVector<Value*,4> UUsers;
-  for (auto *U : Users) {
-    UUsers.clear();
-    for (auto *UU : U->users())
-      UUsers.push_back(UU);
-      for (auto *UU : UUsers) {
-        Instruction *UI = cast<Instruction>(UU);
-        Instruction *NewU = U->getAsInstruction();
-        NewU->insertBefore(UI);
-        UI->replaceUsesOfWith(U, NewU);
-      }
-    U->dropAllReferences();
-  }
 }
 
 bool InferAddressSpaces::rewriteWithNewAddressSpaces(
@@ -978,10 +941,6 @@
           U.set(ConstantExpr::getAddrSpaceCast(cast<Constant>(NewV),
                                                V->getType()));
         }
-      } else {
-        // Flatten Constant to Instructions to exploit more optimization
-        // opportunities
-        makeAllConstantUsesInstructions(dyn_cast<Constant>(CurUser));
       }
     }
 
