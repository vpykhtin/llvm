--- conflicted
+++ resolved
@@ -70,11 +70,7 @@
     const RecordPrefix *Prefix =
         reinterpret_cast<const RecordPrefix *>(StreamBuffer.data());
 
-<<<<<<< HEAD
-    uint16_t RealLen = Prefix->RecordLen + 2;
-=======
     size_t RealLen = Prefix->RecordLen + 2;
->>>>>>> 82f46e44
     if (StreamBuffer.size() < RealLen)
       return make_error<CodeViewError>(cv_error_code::corrupt_record);
 
