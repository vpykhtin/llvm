--- conflicted
+++ resolved
@@ -151,25 +151,6 @@
   unsigned ElemWidth = ElemTy.getSizeInBits();
   unsigned HwLen = Subtarget.getVectorLength();
 
-<<<<<<< HEAD
-  // TODO: Recognize constant splats.
-  SmallVector<ConstantInt*, 128> Consts(VecLen);
-  bool AllConst = getBuildVectorConstInts(Values, VecTy, DAG, Consts);
-  if (AllConst) {
-    if (llvm::all_of(Consts, [](ConstantInt *CI) { return CI->isZero(); }))
-      return getZero(dl, VecTy, DAG);
-
-    ArrayRef<Constant*> Tmp((Constant**)Consts.begin(),
-                            (Constant**)Consts.end());
-    Constant *CV = ConstantVector::get(Tmp);
-    unsigned Align = HwLen;
-    SDValue CP = LowerConstantPool(DAG.getConstantPool(CV, VecTy, Align), DAG);
-    return DAG.getLoad(VecTy, dl, DAG.getEntryNode(), CP,
-                       MachinePointerInfo::getConstantPool(MF), Align);
-  }
-
-=======
->>>>>>> 82f46e44
   unsigned ElemSize = ElemWidth / 8;
   assert(ElemSize*VecLen == HwLen);
   SmallVector<SDValue,32> Words;
@@ -199,9 +180,6 @@
   }
   if (IsSplat) {
     assert(SplatV.getNode());
-<<<<<<< HEAD
-    return DAG.getNode(HexagonISD::VSPLAT, dl, VecTy, SplatV);
-=======
     auto *IdxN = dyn_cast<ConstantSDNode>(SplatV.getNode());
     if (IdxN && IdxN->isNullValue())
       return getZero(dl, VecTy, DAG);
@@ -222,7 +200,6 @@
     SDValue CP = LowerConstantPool(DAG.getConstantPool(CV, VecTy, Align), DAG);
     return DAG.getLoad(VecTy, dl, DAG.getEntryNode(), CP,
                        MachinePointerInfo::getConstantPool(MF), Align);
->>>>>>> 82f46e44
   }
 
   // Construct two halves in parallel, then or them together.
@@ -256,11 +233,7 @@
     // Move the vector predicate SubV to a vector register, and scale it
     // down to match the representation (bytes per type element) that VecV
     // uses. The scaling down will pick every 2nd or 4th (every Scale-th
-<<<<<<< HEAD
-    // in general) element and put them at at the front of the resulting
-=======
     // in general) element and put them at the front of the resulting
->>>>>>> 82f46e44
     // vector. This subvector will then be inserted into the Q2V of VecV.
     // To avoid having an operation that generates an illegal type (short
     // vector), generate a full size vector.
