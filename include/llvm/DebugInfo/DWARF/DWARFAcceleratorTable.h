--- conflicted
+++ resolved
@@ -49,12 +49,7 @@
 
 /// This implements the Apple accelerator table format, a precursor of the
 /// DWARF 5 accelerator table format.
-<<<<<<< HEAD
-/// TODO: Factor out a common base class for both formats.
-class AppleAcceleratorTable {
-=======
 class AppleAcceleratorTable : public DWARFAcceleratorTable {
->>>>>>> 82f46e44
   struct Header {
     uint32_t Magic;
     uint16_t Version;
@@ -120,10 +115,6 @@
     }
   };
 
-<<<<<<< HEAD
-
-=======
->>>>>>> 82f46e44
   AppleAcceleratorTable(const DWARFDataExtractor &AccelSection,
                         DataExtractor StringSection)
       : DWARFAcceleratorTable(AccelSection, StringSection) {}
