//=- AArch64.td - Describe the AArch64 Target Machine --------*- tablegen -*-=//
//
//                     The LLVM Compiler Infrastructure
//
// This file is distributed under the University of Illinois Open Source
// License. See LICENSE.TXT for details.
//
//===----------------------------------------------------------------------===//
//
//
//===----------------------------------------------------------------------===//

//===----------------------------------------------------------------------===//
// Target-independent interfaces which we are implementing.
//===----------------------------------------------------------------------===//

include "llvm/Target/Target.td"

//===----------------------------------------------------------------------===//
// AArch64 Subtarget features.
//

def FeatureFPARMv8 : SubtargetFeature<"fp-armv8", "HasFPARMv8", "true",
                                       "Enable ARMv8 FP">;

def FeatureNEON : SubtargetFeature<"neon", "HasNEON", "true",
  "Enable Advanced SIMD instructions", [FeatureFPARMv8]>;

def FeatureCrypto : SubtargetFeature<"crypto", "HasCrypto", "true",
  "Enable cryptographic instructions", [FeatureNEON]>;

def FeatureCRC : SubtargetFeature<"crc", "HasCRC", "true",
  "Enable ARMv8 CRC-32 checksum instructions">;

def FeatureRAS : SubtargetFeature<"ras", "HasRAS", "true",
  "Enable ARMv8 Reliability, Availability and Serviceability Extensions">;

def FeatureLSE : SubtargetFeature<"lse", "HasLSE", "true",
  "Enable ARMv8.1 Large System Extension (LSE) atomic instructions">;

def FeatureRDM : SubtargetFeature<"rdm", "HasRDM", "true",
  "Enable ARMv8.1 Rounding Double Multiply Add/Subtract instructions">;

def FeaturePerfMon : SubtargetFeature<"perfmon", "HasPerfMon", "true",
  "Enable ARMv8 PMUv3 Performance Monitors extension">;

def FeatureFullFP16 : SubtargetFeature<"fullfp16", "HasFullFP16", "true",
  "Full FP16", [FeatureFPARMv8]>;

def FeatureSPE : SubtargetFeature<"spe", "HasSPE", "true",
  "Enable Statistical Profiling extension">;

def FeatureSVE : SubtargetFeature<"sve", "HasSVE", "true",
  "Enable Scalable Vector Extension (SVE) instructions">;

/// Cyclone has register move instructions which are "free".
def FeatureZCRegMove : SubtargetFeature<"zcm", "HasZeroCycleRegMove", "true",
                                        "Has zero-cycle register moves">;

/// Cyclone has instructions which zero registers for "free".
def FeatureZCZeroing : SubtargetFeature<"zcz", "HasZeroCycleZeroing", "true",
                                        "Has zero-cycle zeroing instructions">;

/// ... but the floating-point version doesn't quite work in rare cases on older
/// CPUs.
def FeatureZCZeroingFPWorkaround : SubtargetFeature<"zcz-fp-workaround",
    "HasZeroCycleZeroingFPWorkaround", "true",
    "The zero-cycle floating-point zeroing instruction has a bug">;

def FeatureStrictAlign : SubtargetFeature<"strict-align",
                                          "StrictAlign", "true",
                                          "Disallow all unaligned memory "
                                          "access">;

def FeatureReserveX18 : SubtargetFeature<"reserve-x18", "ReserveX18", "true",
                                         "Reserve X18, making it unavailable "
                                         "as a GPR">;

def FeatureUseAA : SubtargetFeature<"use-aa", "UseAA", "true",
                                    "Use alias analysis during codegen">;

def FeatureBalanceFPOps : SubtargetFeature<"balance-fp-ops", "BalanceFPOps",
    "true",
    "balance mix of odd and even D-registers for fp multiply(-accumulate) ops">;

def FeaturePredictableSelectIsExpensive : SubtargetFeature<
    "predictable-select-expensive", "PredictableSelectIsExpensive", "true",
    "Prefer likely predicted branches over selects">;

def FeatureCustomCheapAsMoveHandling : SubtargetFeature<"custom-cheap-as-move",
    "CustomAsCheapAsMove", "true",
    "Use custom code for TargetInstrInfo::isAsCheapAsAMove()">;

def FeatureExynosCheapAsMoveHandling : SubtargetFeature<"exynos-cheap-as-move",
    "ExynosAsCheapAsMove", "true",
    "Use Exynos specific code in TargetInstrInfo::isAsCheapAsAMove()",
    [FeatureCustomCheapAsMoveHandling]>;

def FeaturePostRAScheduler : SubtargetFeature<"use-postra-scheduler",
    "UsePostRAScheduler", "true", "Schedule again after register allocation">;

def FeatureSlowMisaligned128Store : SubtargetFeature<"slow-misaligned-128store",
    "Misaligned128StoreIsSlow", "true", "Misaligned 128 bit stores are slow">;

def FeatureSlowPaired128 : SubtargetFeature<"slow-paired-128",
    "Paired128IsSlow", "true", "Paired 128 bit loads and stores are slow">;

def FeatureSlowSTRQro : SubtargetFeature<"slow-strqro-store", "STRQroIsSlow",
    "true", "STR of Q register with register offset is slow">;

def FeatureAlternateSExtLoadCVTF32Pattern : SubtargetFeature<
    "alternate-sextload-cvt-f32-pattern", "UseAlternateSExtLoadCVTF32Pattern",
    "true", "Use alternative pattern for sextload convert to f32">;

def FeatureArithmeticBccFusion : SubtargetFeature<
    "arith-bcc-fusion", "HasArithmeticBccFusion", "true",
    "CPU fuses arithmetic+bcc operations">;

def FeatureArithmeticCbzFusion : SubtargetFeature<
    "arith-cbz-fusion", "HasArithmeticCbzFusion", "true",
    "CPU fuses arithmetic + cbz/cbnz operations">;

def FeatureFuseAddress : SubtargetFeature<
    "fuse-address", "HasFuseAddress", "true",
    "CPU fuses address generation and memory operations">;

def FeatureFuseAES : SubtargetFeature<
    "fuse-aes", "HasFuseAES", "true",
    "CPU fuses AES crypto operations">;

def FeatureFuseLiterals : SubtargetFeature<
    "fuse-literals", "HasFuseLiterals", "true",
    "CPU fuses literal generation operations">;

def FeatureDisableLatencySchedHeuristic : SubtargetFeature<
    "disable-latency-sched-heuristic", "DisableLatencySchedHeuristic", "true",
    "Disable latency scheduling heuristic">;

def FeatureRCPC : SubtargetFeature<"rcpc", "HasRCPC", "true",
                                   "Enable support for RCPC extension">;

def FeatureUseRSqrt : SubtargetFeature<
    "use-reciprocal-square-root", "UseRSqrt", "true",
    "Use the reciprocal square root approximation">;

def FeatureDotProd : SubtargetFeature<
    "dotprod", "HasDotProd", "true",
    "Enable dot product support">;

def FeatureNoNegativeImmediates : SubtargetFeature<"no-neg-immediates",
                                        "NegativeImmediates", "false",
                                        "Convert immediates and instructions "
                                        "to their negated or complemented "
                                        "equivalent when the immediate does "
                                        "not fit in the encoding.">;

def FeatureLSLFast : SubtargetFeature<
    "lsl-fast", "HasLSLFast", "true",
    "CPU has a fastpath logical shift of up to 3 places">;

def FeatureAggressiveFMA :
  SubtargetFeature<"aggressive-fma",
                   "HasAggressiveFMA",
                   "true",
                   "Enable Aggressive FMA for floating-point.">;

//===----------------------------------------------------------------------===//
// Architectures.
//

def HasV8_1aOps : SubtargetFeature<"v8.1a", "HasV8_1aOps", "true",
  "Support ARM v8.1a instructions", [FeatureCRC, FeatureLSE, FeatureRDM]>;

def HasV8_2aOps : SubtargetFeature<"v8.2a", "HasV8_2aOps", "true",
  "Support ARM v8.2a instructions", [HasV8_1aOps, FeatureRAS]>;

def HasV8_3aOps : SubtargetFeature<"v8.3a", "HasV8_3aOps", "true",
  "Support ARM v8.3a instructions", [HasV8_2aOps, FeatureRCPC]>;

//===----------------------------------------------------------------------===//
// Register File Description
//===----------------------------------------------------------------------===//

include "AArch64RegisterInfo.td"
include "AArch64RegisterBanks.td"
include "AArch64CallingConvention.td"

//===----------------------------------------------------------------------===//
// Instruction Descriptions
//===----------------------------------------------------------------------===//

include "AArch64Schedule.td"
include "AArch64InstrInfo.td"

def AArch64InstrInfo : InstrInfo;

//===----------------------------------------------------------------------===//
// Named operands for MRS/MSR/TLBI/...
//===----------------------------------------------------------------------===//

include "AArch64SystemOperands.td"

//===----------------------------------------------------------------------===//
// AArch64 Processors supported.
//
include "AArch64SchedA53.td"
include "AArch64SchedA57.td"
include "AArch64SchedCyclone.td"
include "AArch64SchedFalkor.td"
include "AArch64SchedKryo.td"
include "AArch64SchedExynosM1.td"
include "AArch64SchedExynosM3.td"
include "AArch64SchedThunderX.td"
include "AArch64SchedThunderX2T99.td"

def ProcA35     : SubtargetFeature<"a35", "ARMProcFamily", "CortexA35",
                                   "Cortex-A35 ARM processors", [
                                   FeatureCRC,
                                   FeatureCrypto,
                                   FeatureFPARMv8,
                                   FeatureNEON,
                                   FeaturePerfMon
                                   ]>;

def ProcA53     : SubtargetFeature<"a53", "ARMProcFamily", "CortexA53",
                                   "Cortex-A53 ARM processors", [
                                   FeatureBalanceFPOps,
                                   FeatureCRC,
                                   FeatureCrypto,
                                   FeatureCustomCheapAsMoveHandling,
                                   FeatureFPARMv8,
                                   FeatureFuseAES,
                                   FeatureNEON,
                                   FeaturePerfMon,
                                   FeaturePostRAScheduler,
                                   FeatureUseAA
                                   ]>;

def ProcA55     : SubtargetFeature<"a55", "ARMProcFamily", "CortexA55",
                                   "Cortex-A55 ARM processors", [
                                   HasV8_2aOps,
                                   FeatureCrypto,
                                   FeatureFPARMv8,
                                   FeatureFuseAES,
                                   FeatureNEON,
                                   FeatureFullFP16,
                                   FeatureDotProd,
                                   FeatureRCPC,
                                   FeaturePerfMon
                                   ]>;

def ProcA57     : SubtargetFeature<"a57", "ARMProcFamily", "CortexA57",
                                   "Cortex-A57 ARM processors", [
                                   FeatureBalanceFPOps,
                                   FeatureCRC,
                                   FeatureCrypto,
                                   FeatureCustomCheapAsMoveHandling,
                                   FeatureFPARMv8,
                                   FeatureFuseAES,
                                   FeatureFuseLiterals,
                                   FeatureNEON,
                                   FeaturePerfMon,
                                   FeaturePostRAScheduler,
                                   FeaturePredictableSelectIsExpensive
                                   ]>;

def ProcA72     : SubtargetFeature<"a72", "ARMProcFamily", "CortexA72",
                                   "Cortex-A72 ARM processors", [
                                   FeatureCRC,
                                   FeatureCrypto,
                                   FeatureFPARMv8,
                                   FeatureFuseAES,
                                   FeatureNEON,
                                   FeaturePerfMon
                                   ]>;

def ProcA73     : SubtargetFeature<"a73", "ARMProcFamily", "CortexA73",
                                   "Cortex-A73 ARM processors", [
                                   FeatureCRC,
                                   FeatureCrypto,
                                   FeatureFPARMv8,
                                   FeatureFuseAES,
                                   FeatureNEON,
                                   FeaturePerfMon
                                   ]>;

def ProcA75     : SubtargetFeature<"a75", "ARMProcFamily", "CortexA75",
                                   "Cortex-A75 ARM processors", [
                                   HasV8_2aOps,
                                   FeatureCrypto,
                                   FeatureFPARMv8,
                                   FeatureFuseAES,
                                   FeatureNEON,
                                   FeatureFullFP16,
                                   FeatureDotProd,
                                   FeatureRCPC,
                                   FeaturePerfMon
                                   ]>;

// Note that cyclone does not fuse AES instructions, but newer apple chips do
// perform the fusion and cyclone is used by default when targetting apple OSes.
def ProcCyclone : SubtargetFeature<"cyclone", "ARMProcFamily", "Cyclone",
                                   "Cyclone", [
                                   FeatureAlternateSExtLoadCVTF32Pattern,
                                   FeatureArithmeticBccFusion,
                                   FeatureArithmeticCbzFusion,
                                   FeatureCrypto,
                                   FeatureDisableLatencySchedHeuristic,
                                   FeatureFPARMv8,
                                   FeatureFuseAES,
                                   FeatureNEON,
                                   FeaturePerfMon,
                                   FeatureZCRegMove,
                                   FeatureZCZeroing,
                                   FeatureZCZeroingFPWorkaround
                                   ]>;

def ProcExynosM1 : SubtargetFeature<"exynosm1", "ARMProcFamily", "ExynosM1",
                                    "Samsung Exynos-M1 processors",
                                    [FeatureSlowPaired128,
                                     FeatureCRC,
                                     FeatureCrypto,
                                     FeatureExynosCheapAsMoveHandling,
                                     FeatureFPARMv8,
                                     FeatureFuseAES,
                                     FeatureNEON,
                                     FeaturePerfMon,
                                     FeaturePostRAScheduler,
                                     FeatureSlowMisaligned128Store,
                                     FeatureUseRSqrt,
                                     FeatureZCZeroing]>;

def ProcExynosM2 : SubtargetFeature<"exynosm2", "ARMProcFamily", "ExynosM1",
                                    "Samsung Exynos-M2 processors",
                                    [FeatureSlowPaired128,
                                     FeatureCRC,
                                     FeatureCrypto,
                                     FeatureExynosCheapAsMoveHandling,
                                     FeatureFPARMv8,
                                     FeatureFuseAES,
                                     FeatureNEON,
                                     FeaturePerfMon,
                                     FeaturePostRAScheduler,
                                     FeatureSlowMisaligned128Store,
                                     FeatureZCZeroing]>;

<<<<<<< HEAD
def ProcExynosM3 : SubtargetFeature<"exynosm3", "ARMProcFamily", "ExynosM1",
                                    "Samsung Exynos-M3 processors",
                                    [FeatureCRC,
                                     FeatureCrypto,
                                     FeatureCustomCheapAsMoveHandling,
                                     FeatureFPARMv8,
                                     FeatureFuseAES,
                                     FeatureFuseLiterals,
                                     FeatureNEON,
                                     FeaturePerfMon,
                                     FeaturePostRAScheduler,
                                     FeatureSlowMisaligned128Store,
                                     FeatureSlowPaired128,
=======
def ProcExynosM3 : SubtargetFeature<"exynosm3", "ARMProcFamily", "ExynosM3",
                                    "Samsung Exynos-M3 processors",
                                    [FeatureCRC,
                                     FeatureCrypto,
                                     FeatureExynosCheapAsMoveHandling,
                                     FeatureFPARMv8,
                                     FeatureFuseAddress,
                                     FeatureFuseAES,
                                     FeatureFuseLiterals,
                                     FeatureLSLFast,
                                     FeatureNEON,
                                     FeaturePerfMon,
                                     FeaturePostRAScheduler,
                                     FeaturePredictableSelectIsExpensive,
>>>>>>> 82f46e44
                                     FeatureZCZeroing]>;

def ProcKryo    : SubtargetFeature<"kryo", "ARMProcFamily", "Kryo",
                                   "Qualcomm Kryo processors", [
                                   FeatureCRC,
                                   FeatureCrypto,
                                   FeatureCustomCheapAsMoveHandling,
                                   FeatureFPARMv8,
                                   FeatureNEON,
                                   FeaturePerfMon,
                                   FeaturePostRAScheduler,
                                   FeaturePredictableSelectIsExpensive,
                                   FeatureZCZeroing,
                                   FeatureLSLFast
                                   ]>;

def ProcFalkor  : SubtargetFeature<"falkor", "ARMProcFamily", "Falkor",
                                   "Qualcomm Falkor processors", [
                                   FeatureCRC,
                                   FeatureCrypto,
                                   FeatureCustomCheapAsMoveHandling,
                                   FeatureFPARMv8,
                                   FeatureNEON,
                                   FeaturePerfMon,
                                   FeaturePostRAScheduler,
                                   FeaturePredictableSelectIsExpensive,
                                   FeatureRDM,
                                   FeatureZCZeroing,
                                   FeatureLSLFast,
                                   FeatureSlowSTRQro
                                   ]>;

def ProcSaphira  : SubtargetFeature<"saphira", "ARMProcFamily", "Saphira",
                                   "Qualcomm Saphira processors", [
                                   FeatureCrypto,
                                   FeatureCustomCheapAsMoveHandling,
                                   FeatureFPARMv8,
                                   FeatureNEON,
                                   FeatureSPE,
                                   FeaturePerfMon,
                                   FeaturePostRAScheduler,
                                   FeaturePredictableSelectIsExpensive,
                                   FeatureZCZeroing,
                                   FeatureLSLFast,
                                   HasV8_3aOps]>;

def ProcThunderX2T99  : SubtargetFeature<"thunderx2t99", "ARMProcFamily",
                                         "ThunderX2T99",
                                         "Cavium ThunderX2 processors", [
                                          FeatureAggressiveFMA,
                                          FeatureCRC,
                                          FeatureCrypto,
                                          FeatureFPARMv8,
                                          FeatureArithmeticBccFusion,
                                          FeatureNEON,
                                          FeaturePostRAScheduler,
                                          FeaturePredictableSelectIsExpensive,
                                          FeatureLSE,
                                          HasV8_1aOps]>;

def ProcThunderX : SubtargetFeature<"thunderx", "ARMProcFamily", "ThunderX",
                                    "Cavium ThunderX processors", [
                                    FeatureCRC,
                                    FeatureCrypto,
                                    FeatureFPARMv8,
                                    FeaturePerfMon,
                                    FeaturePostRAScheduler,
                                    FeaturePredictableSelectIsExpensive,
                                    FeatureNEON]>;

def ProcThunderXT88 : SubtargetFeature<"thunderxt88", "ARMProcFamily",
                                       "ThunderXT88",
                                       "Cavium ThunderX processors", [
                                       FeatureCRC,
                                       FeatureCrypto,
                                       FeatureFPARMv8,
                                       FeaturePerfMon,
                                       FeaturePostRAScheduler,
                                       FeaturePredictableSelectIsExpensive,
                                       FeatureNEON]>;

def ProcThunderXT81 : SubtargetFeature<"thunderxt81", "ARMProcFamily",
                                       "ThunderXT81",
                                       "Cavium ThunderX processors", [
                                       FeatureCRC,
                                       FeatureCrypto,
                                       FeatureFPARMv8,
                                       FeaturePerfMon,
                                       FeaturePostRAScheduler,
                                       FeaturePredictableSelectIsExpensive,
                                       FeatureNEON]>;

def ProcThunderXT83 : SubtargetFeature<"thunderxt83", "ARMProcFamily",
                                       "ThunderXT83",
                                       "Cavium ThunderX processors", [
                                       FeatureCRC,
                                       FeatureCrypto,
                                       FeatureFPARMv8,
                                       FeaturePerfMon,
                                       FeaturePostRAScheduler,
                                       FeaturePredictableSelectIsExpensive,
                                       FeatureNEON]>;

def : ProcessorModel<"generic", NoSchedModel, [
                     FeatureFPARMv8,
                     FeatureFuseAES,
                     FeatureNEON,
                     FeaturePerfMon,
                     FeaturePostRAScheduler
                     ]>;

// FIXME: Cortex-A35 and Cortex-A55 are currently modeled as a Cortex-A53.
def : ProcessorModel<"cortex-a35", CortexA53Model, [ProcA35]>;
def : ProcessorModel<"cortex-a53", CortexA53Model, [ProcA53]>;
def : ProcessorModel<"cortex-a55", CortexA53Model, [ProcA55]>;
def : ProcessorModel<"cortex-a57", CortexA57Model, [ProcA57]>;
// FIXME: Cortex-A72, Cortex-A73 and Cortex-A75 are currently modeled as a Cortex-A57.
def : ProcessorModel<"cortex-a72", CortexA57Model, [ProcA72]>;
def : ProcessorModel<"cortex-a73", CortexA57Model, [ProcA73]>;
def : ProcessorModel<"cortex-a75", CortexA57Model, [ProcA75]>;
def : ProcessorModel<"cyclone", CycloneModel, [ProcCyclone]>;
def : ProcessorModel<"exynos-m1", ExynosM1Model, [ProcExynosM1]>;
def : ProcessorModel<"exynos-m2", ExynosM1Model, [ProcExynosM2]>;
<<<<<<< HEAD
def : ProcessorModel<"exynos-m3", ExynosM1Model, [ProcExynosM3]>;
=======
def : ProcessorModel<"exynos-m3", ExynosM3Model, [ProcExynosM3]>;
>>>>>>> 82f46e44
def : ProcessorModel<"falkor", FalkorModel, [ProcFalkor]>;
def : ProcessorModel<"saphira", FalkorModel, [ProcSaphira]>;
def : ProcessorModel<"kryo", KryoModel, [ProcKryo]>;
// Cavium ThunderX/ThunderX T8X  Processors
def : ProcessorModel<"thunderx", ThunderXT8XModel,  [ProcThunderX]>;
def : ProcessorModel<"thunderxt88", ThunderXT8XModel,  [ProcThunderXT88]>;
def : ProcessorModel<"thunderxt81", ThunderXT8XModel,  [ProcThunderXT81]>;
def : ProcessorModel<"thunderxt83", ThunderXT8XModel,  [ProcThunderXT83]>;
// Cavium ThunderX2T9X  Processors. Formerly Broadcom Vulcan.
def : ProcessorModel<"thunderx2t99", ThunderX2T99Model, [ProcThunderX2T99]>;

//===----------------------------------------------------------------------===//
// Assembly parser
//===----------------------------------------------------------------------===//

def GenericAsmParserVariant : AsmParserVariant {
  int Variant = 0;
  string Name = "generic";
  string BreakCharacters = ".";
  string TokenizingCharacters = "[]*!/";
}

def AppleAsmParserVariant : AsmParserVariant {
  int Variant = 1;
  string Name = "apple-neon";
  string BreakCharacters = ".";
  string TokenizingCharacters = "[]*!/";
}

//===----------------------------------------------------------------------===//
// Assembly printer
//===----------------------------------------------------------------------===//
// AArch64 Uses the MC printer for asm output, so make sure the TableGen
// AsmWriter bits get associated with the correct class.
def GenericAsmWriter : AsmWriter {
  string AsmWriterClassName  = "InstPrinter";
  int PassSubtarget = 1;
  int Variant = 0;
  bit isMCAsmWriter = 1;
}

def AppleAsmWriter : AsmWriter {
  let AsmWriterClassName = "AppleInstPrinter";
  int PassSubtarget = 1;
  int Variant = 1;
  int isMCAsmWriter = 1;
}

//===----------------------------------------------------------------------===//
// Target Declaration
//===----------------------------------------------------------------------===//

def AArch64 : Target {
  let InstructionSet = AArch64InstrInfo;
  let AssemblyParserVariants = [GenericAsmParserVariant, AppleAsmParserVariant];
  let AssemblyWriters = [GenericAsmWriter, AppleAsmWriter];
}<|MERGE_RESOLUTION|>--- conflicted
+++ resolved
@@ -344,21 +344,6 @@
                                      FeatureSlowMisaligned128Store,
                                      FeatureZCZeroing]>;
 
-<<<<<<< HEAD
-def ProcExynosM3 : SubtargetFeature<"exynosm3", "ARMProcFamily", "ExynosM1",
-                                    "Samsung Exynos-M3 processors",
-                                    [FeatureCRC,
-                                     FeatureCrypto,
-                                     FeatureCustomCheapAsMoveHandling,
-                                     FeatureFPARMv8,
-                                     FeatureFuseAES,
-                                     FeatureFuseLiterals,
-                                     FeatureNEON,
-                                     FeaturePerfMon,
-                                     FeaturePostRAScheduler,
-                                     FeatureSlowMisaligned128Store,
-                                     FeatureSlowPaired128,
-=======
 def ProcExynosM3 : SubtargetFeature<"exynosm3", "ARMProcFamily", "ExynosM3",
                                     "Samsung Exynos-M3 processors",
                                     [FeatureCRC,
@@ -373,7 +358,6 @@
                                      FeaturePerfMon,
                                      FeaturePostRAScheduler,
                                      FeaturePredictableSelectIsExpensive,
->>>>>>> 82f46e44
                                      FeatureZCZeroing]>;
 
 def ProcKryo    : SubtargetFeature<"kryo", "ARMProcFamily", "Kryo",
@@ -497,11 +481,7 @@
 def : ProcessorModel<"cyclone", CycloneModel, [ProcCyclone]>;
 def : ProcessorModel<"exynos-m1", ExynosM1Model, [ProcExynosM1]>;
 def : ProcessorModel<"exynos-m2", ExynosM1Model, [ProcExynosM2]>;
-<<<<<<< HEAD
-def : ProcessorModel<"exynos-m3", ExynosM1Model, [ProcExynosM3]>;
-=======
 def : ProcessorModel<"exynos-m3", ExynosM3Model, [ProcExynosM3]>;
->>>>>>> 82f46e44
 def : ProcessorModel<"falkor", FalkorModel, [ProcFalkor]>;
 def : ProcessorModel<"saphira", FalkorModel, [ProcSaphira]>;
 def : ProcessorModel<"kryo", KryoModel, [ProcKryo]>;
