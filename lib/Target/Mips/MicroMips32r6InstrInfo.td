--- conflicted
+++ resolved
@@ -822,8 +822,6 @@
 class GINVT_MMR6_DESC : GINV_MMR6_DESC_BASE<"ginvt", GPR32Opnd,
                                             II_GINVT>;
 
-<<<<<<< HEAD
-=======
 class SC_MMR6_DESC_BASE<string opstr, InstrItinClass itin> {
   dag OutOperandList = (outs GPR32Opnd:$dst);
   dag InOperandList = (ins GPR32Opnd:$rt, mem_mm_9:$addr);
@@ -848,7 +846,6 @@
 class SC_MMR6_DESC : SC_MMR6_DESC_BASE<"sc", II_SC>;
 class LL_MMR6_DESC : LL_MMR6_DESC_BASE<"ll", II_LL>;
 
->>>>>>> 0293af5d
 /// Floating Point Instructions
 class FARITH_MMR6_DESC_BASE<string instr_asm, RegisterOperand RC,
                             InstrItinClass Itin, bit isComm,
