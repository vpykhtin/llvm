//===- DebugInfoMetadata.cpp - Implement debug info metadata --------------===//
//
//                     The LLVM Compiler Infrastructure
//
// This file is distributed under the University of Illinois Open Source
// License. See LICENSE.TXT for details.
//
//===----------------------------------------------------------------------===//
//
// This file implements the debug info Metadata classes.
//
//===----------------------------------------------------------------------===//

#include "llvm/IR/DebugInfoMetadata.h"
#include "LLVMContextImpl.h"
#include "MetadataImpl.h"
#include "llvm/ADT/StringSwitch.h"
#include "llvm/IR/Function.h"

using namespace llvm;

DILocation::DILocation(LLVMContext &C, StorageType Storage, unsigned Line,
                       unsigned Column, ArrayRef<Metadata *> MDs)
    : MDNode(C, DILocationKind, Storage, MDs) {
  assert((MDs.size() == 1 || MDs.size() == 2) &&
         "Expected a scope and optional inlined-at");

  // Set line and column.
  assert(Column < (1u << 16) && "Expected 16-bit column");

  SubclassData32 = Line;
  SubclassData16 = Column;
}

static void adjustColumn(unsigned &Column) {
  // Set to unknown on overflow.  We only have 16 bits to play with here.
  if (Column >= (1u << 16))
    Column = 0;
}

DILocation *DILocation::getImpl(LLVMContext &Context, unsigned Line,
                                unsigned Column, Metadata *Scope,
                                Metadata *InlinedAt, StorageType Storage,
                                bool ShouldCreate) {
  // Fixup column.
  adjustColumn(Column);

  if (Storage == Uniqued) {
    if (auto *N =
            getUniqued(Context.pImpl->DILocations,
                       DILocationInfo::KeyTy(Line, Column, Scope, InlinedAt)))
      return N;
    if (!ShouldCreate)
      return nullptr;
  } else {
    assert(ShouldCreate && "Expected non-uniqued nodes to always be created");
  }

  SmallVector<Metadata *, 2> Ops;
  Ops.push_back(Scope);
  if (InlinedAt)
    Ops.push_back(InlinedAt);
  return storeImpl(new (Ops.size())
                       DILocation(Context, Storage, Line, Column, Ops),
                   Storage, Context.pImpl->DILocations);
}

DINode::DIFlags DINode::getFlag(StringRef Flag) {
  return StringSwitch<DIFlags>(Flag)
#define HANDLE_DI_FLAG(ID, NAME) .Case("DIFlag" #NAME, Flag##NAME)
#include "llvm/IR/DebugInfoFlags.def"
      .Default(DINode::FlagZero);
}

StringRef DINode::getFlagString(DIFlags Flag) {
  switch (Flag) {
#define HANDLE_DI_FLAG(ID, NAME)                                               \
  case Flag##NAME:                                                             \
    return "DIFlag" #NAME;
#include "llvm/IR/DebugInfoFlags.def"
  }
  return "";
}

DINode::DIFlags DINode::splitFlags(DIFlags Flags,
                                   SmallVectorImpl<DIFlags> &SplitFlags) {
  // Flags that are packed together need to be specially handled, so
  // that, for example, we emit "DIFlagPublic" and not
  // "DIFlagPrivate | DIFlagProtected".
  if (DIFlags A = Flags & FlagAccessibility) {
    if (A == FlagPrivate)
      SplitFlags.push_back(FlagPrivate);
    else if (A == FlagProtected)
      SplitFlags.push_back(FlagProtected);
    else
      SplitFlags.push_back(FlagPublic);
    Flags &= ~A;
  }
  if (DIFlags R = Flags & FlagPtrToMemberRep) {
    if (R == FlagSingleInheritance)
      SplitFlags.push_back(FlagSingleInheritance);
    else if (R == FlagMultipleInheritance)
      SplitFlags.push_back(FlagMultipleInheritance);
    else
      SplitFlags.push_back(FlagVirtualInheritance);
    Flags &= ~R;
  }
  if ((Flags & FlagIndirectVirtualBase) == FlagIndirectVirtualBase) {
    Flags &= ~FlagIndirectVirtualBase;
    SplitFlags.push_back(FlagIndirectVirtualBase);
  }

#define HANDLE_DI_FLAG(ID, NAME)                                               \
  if (DIFlags Bit = Flags & Flag##NAME) {                                      \
    SplitFlags.push_back(Bit);                                                 \
    Flags &= ~Bit;                                                             \
  }
#include "llvm/IR/DebugInfoFlags.def"
  return Flags;
}

DIScopeRef DIScope::getScope() const {
  if (auto *T = dyn_cast<DIType>(this))
    return T->getScope();

  if (auto *SP = dyn_cast<DISubprogram>(this))
    return SP->getScope();

  if (auto *LB = dyn_cast<DILexicalBlockBase>(this))
    return LB->getScope();

  if (auto *NS = dyn_cast<DINamespace>(this))
    return NS->getScope();

  if (auto *M = dyn_cast<DIModule>(this))
    return M->getScope();

  assert((isa<DIFile>(this) || isa<DICompileUnit>(this)) &&
         "Unhandled type of scope.");
  return nullptr;
}

StringRef DIScope::getName() const {
  if (auto *T = dyn_cast<DIType>(this))
    return T->getName();
  if (auto *SP = dyn_cast<DISubprogram>(this))
    return SP->getName();
  if (auto *NS = dyn_cast<DINamespace>(this))
    return NS->getName();
  if (auto *M = dyn_cast<DIModule>(this))
    return M->getName();
  assert((isa<DILexicalBlockBase>(this) || isa<DIFile>(this) ||
          isa<DICompileUnit>(this)) &&
         "Unhandled type of scope.");
  return "";
}

#ifndef NDEBUG
static bool isCanonical(const MDString *S) {
  return !S || !S->getString().empty();
}
#endif

GenericDINode *GenericDINode::getImpl(LLVMContext &Context, unsigned Tag,
                                      MDString *Header,
                                      ArrayRef<Metadata *> DwarfOps,
                                      StorageType Storage, bool ShouldCreate) {
  unsigned Hash = 0;
  if (Storage == Uniqued) {
    GenericDINodeInfo::KeyTy Key(Tag, Header, DwarfOps);
    if (auto *N = getUniqued(Context.pImpl->GenericDINodes, Key))
      return N;
    if (!ShouldCreate)
      return nullptr;
    Hash = Key.getHash();
  } else {
    assert(ShouldCreate && "Expected non-uniqued nodes to always be created");
  }

  // Use a nullptr for empty headers.
  assert(isCanonical(Header) && "Expected canonical MDString");
  Metadata *PreOps[] = {Header};
  return storeImpl(new (DwarfOps.size() + 1) GenericDINode(
                       Context, Storage, Hash, Tag, PreOps, DwarfOps),
                   Storage, Context.pImpl->GenericDINodes);
}

void GenericDINode::recalculateHash() {
  setHash(GenericDINodeInfo::KeyTy::calculateHash(this));
}

#define UNWRAP_ARGS_IMPL(...) __VA_ARGS__
#define UNWRAP_ARGS(ARGS) UNWRAP_ARGS_IMPL ARGS
#define DEFINE_GETIMPL_LOOKUP(CLASS, ARGS)                                     \
  do {                                                                         \
    if (Storage == Uniqued) {                                                  \
      if (auto *N = getUniqued(Context.pImpl->CLASS##s,                        \
                               CLASS##Info::KeyTy(UNWRAP_ARGS(ARGS))))         \
        return N;                                                              \
      if (!ShouldCreate)                                                       \
        return nullptr;                                                        \
    } else {                                                                   \
      assert(ShouldCreate &&                                                   \
             "Expected non-uniqued nodes to always be created");               \
    }                                                                          \
  } while (false)
#define DEFINE_GETIMPL_STORE(CLASS, ARGS, OPS)                                 \
  return storeImpl(new (array_lengthof(OPS))                                   \
                       CLASS(Context, Storage, UNWRAP_ARGS(ARGS), OPS),        \
                   Storage, Context.pImpl->CLASS##s)
#define DEFINE_GETIMPL_STORE_NO_OPS(CLASS, ARGS)                               \
  return storeImpl(new (0u) CLASS(Context, Storage, UNWRAP_ARGS(ARGS)),        \
                   Storage, Context.pImpl->CLASS##s)
#define DEFINE_GETIMPL_STORE_NO_CONSTRUCTOR_ARGS(CLASS, OPS)                   \
  return storeImpl(new (array_lengthof(OPS)) CLASS(Context, Storage, OPS),     \
                   Storage, Context.pImpl->CLASS##s)

DISubrange *DISubrange::getImpl(LLVMContext &Context, int64_t Count, int64_t Lo,
                                StorageType Storage, bool ShouldCreate) {
  DEFINE_GETIMPL_LOOKUP(DISubrange, (Count, Lo));
  DEFINE_GETIMPL_STORE_NO_OPS(DISubrange, (Count, Lo));
}

DIEnumerator *DIEnumerator::getImpl(LLVMContext &Context, int64_t Value,
                                    MDString *Name, StorageType Storage,
                                    bool ShouldCreate) {
  assert(isCanonical(Name) && "Expected canonical MDString");
  DEFINE_GETIMPL_LOOKUP(DIEnumerator, (Value, Name));
  Metadata *Ops[] = {Name};
  DEFINE_GETIMPL_STORE(DIEnumerator, (Value), Ops);
}

DIBasicType *DIBasicType::getImpl(LLVMContext &Context, unsigned Tag,
                                  MDString *Name, uint64_t SizeInBits,
                                  uint32_t AlignInBits, unsigned Encoding,
                                  StorageType Storage, bool ShouldCreate) {
  assert(isCanonical(Name) && "Expected canonical MDString");
  DEFINE_GETIMPL_LOOKUP(DIBasicType,
                        (Tag, Name, SizeInBits, AlignInBits, Encoding));
  Metadata *Ops[] = {nullptr, nullptr, Name};
  DEFINE_GETIMPL_STORE(DIBasicType, (Tag, SizeInBits, AlignInBits, Encoding),
                       Ops);
}

DIDerivedType *DIDerivedType::getImpl(
    LLVMContext &Context, unsigned Tag, MDString *Name, Metadata *File,
    unsigned Line, Metadata *Scope, Metadata *BaseType, uint64_t SizeInBits,
    uint32_t AlignInBits, uint64_t OffsetInBits, DIFlags Flags,
    Metadata *ExtraData, StorageType Storage, bool ShouldCreate) {
  assert(isCanonical(Name) && "Expected canonical MDString");
  DEFINE_GETIMPL_LOOKUP(DIDerivedType,
                        (Tag, Name, File, Line, Scope, BaseType, SizeInBits,
                         AlignInBits, OffsetInBits, Flags, ExtraData));
  Metadata *Ops[] = {File, Scope, Name, BaseType, ExtraData};
  DEFINE_GETIMPL_STORE(
      DIDerivedType, (Tag, Line, SizeInBits, AlignInBits, OffsetInBits, Flags),
      Ops);
}

DICompositeType *DICompositeType::getImpl(
    LLVMContext &Context, unsigned Tag, MDString *Name, Metadata *File,
    unsigned Line, Metadata *Scope, Metadata *BaseType, uint64_t SizeInBits,
    uint32_t AlignInBits, uint64_t OffsetInBits, DIFlags Flags,
    Metadata *Elements, unsigned RuntimeLang, Metadata *VTableHolder,
    Metadata *TemplateParams, MDString *Identifier, StorageType Storage,
    bool ShouldCreate) {
  assert(isCanonical(Name) && "Expected canonical MDString");

  // Keep this in sync with buildODRType.
  DEFINE_GETIMPL_LOOKUP(
      DICompositeType, (Tag, Name, File, Line, Scope, BaseType, SizeInBits,
                        AlignInBits, OffsetInBits, Flags, Elements, RuntimeLang,
                        VTableHolder, TemplateParams, Identifier));
  Metadata *Ops[] = {File,     Scope,        Name,           BaseType,
                     Elements, VTableHolder, TemplateParams, Identifier};
  DEFINE_GETIMPL_STORE(DICompositeType, (Tag, Line, RuntimeLang, SizeInBits,
                                         AlignInBits, OffsetInBits, Flags),
                       Ops);
}

DICompositeType *DICompositeType::buildODRType(
    LLVMContext &Context, MDString &Identifier, unsigned Tag, MDString *Name,
    Metadata *File, unsigned Line, Metadata *Scope, Metadata *BaseType,
    uint64_t SizeInBits, uint32_t AlignInBits, uint64_t OffsetInBits,
    DIFlags Flags, Metadata *Elements, unsigned RuntimeLang,
    Metadata *VTableHolder, Metadata *TemplateParams) {
  assert(!Identifier.getString().empty() && "Expected valid identifier");
  if (!Context.isODRUniquingDebugTypes())
    return nullptr;
  auto *&CT = (*Context.pImpl->DITypeMap)[&Identifier];
  if (!CT)
    return CT = DICompositeType::getDistinct(
               Context, Tag, Name, File, Line, Scope, BaseType, SizeInBits,
               AlignInBits, OffsetInBits, Flags, Elements, RuntimeLang,
               VTableHolder, TemplateParams, &Identifier);

  // Only mutate CT if it's a forward declaration and the new operands aren't.
  assert(CT->getRawIdentifier() == &Identifier && "Wrong ODR identifier?");
  if (!CT->isForwardDecl() || (Flags & DINode::FlagFwdDecl))
    return CT;

  // Mutate CT in place.  Keep this in sync with getImpl.
  CT->mutate(Tag, Line, RuntimeLang, SizeInBits, AlignInBits, OffsetInBits,
             Flags);
  Metadata *Ops[] = {File,     Scope,        Name,           BaseType,
                     Elements, VTableHolder, TemplateParams, &Identifier};
  assert((std::end(Ops) - std::begin(Ops)) == (int)CT->getNumOperands() &&
         "Mismatched number of operands");
  for (unsigned I = 0, E = CT->getNumOperands(); I != E; ++I)
    if (Ops[I] != CT->getOperand(I))
      CT->setOperand(I, Ops[I]);
  return CT;
}

DICompositeType *DICompositeType::getODRType(
    LLVMContext &Context, MDString &Identifier, unsigned Tag, MDString *Name,
    Metadata *File, unsigned Line, Metadata *Scope, Metadata *BaseType,
    uint64_t SizeInBits, uint32_t AlignInBits, uint64_t OffsetInBits,
    DIFlags Flags, Metadata *Elements, unsigned RuntimeLang,
    Metadata *VTableHolder, Metadata *TemplateParams) {
  assert(!Identifier.getString().empty() && "Expected valid identifier");
  if (!Context.isODRUniquingDebugTypes())
    return nullptr;
  auto *&CT = (*Context.pImpl->DITypeMap)[&Identifier];
  if (!CT)
    CT = DICompositeType::getDistinct(
        Context, Tag, Name, File, Line, Scope, BaseType, SizeInBits,
        AlignInBits, OffsetInBits, Flags, Elements, RuntimeLang, VTableHolder,
        TemplateParams, &Identifier);
  return CT;
}

DICompositeType *DICompositeType::getODRTypeIfExists(LLVMContext &Context,
                                                     MDString &Identifier) {
  assert(!Identifier.getString().empty() && "Expected valid identifier");
  if (!Context.isODRUniquingDebugTypes())
    return nullptr;
  return Context.pImpl->DITypeMap->lookup(&Identifier);
}

DISubroutineType *DISubroutineType::getImpl(LLVMContext &Context, DIFlags Flags,
                                            uint8_t CC, Metadata *TypeArray,
                                            StorageType Storage,
                                            bool ShouldCreate) {
  DEFINE_GETIMPL_LOOKUP(DISubroutineType, (Flags, CC, TypeArray));
  Metadata *Ops[] = {nullptr, nullptr, nullptr, TypeArray};
  DEFINE_GETIMPL_STORE(DISubroutineType, (Flags, CC), Ops);
}

DIFile *DIFile::getImpl(LLVMContext &Context, MDString *Filename,
                        MDString *Directory, StorageType Storage,
                        bool ShouldCreate) {
  assert(isCanonical(Filename) && "Expected canonical MDString");
  assert(isCanonical(Directory) && "Expected canonical MDString");
  DEFINE_GETIMPL_LOOKUP(DIFile, (Filename, Directory));
  Metadata *Ops[] = {Filename, Directory};
  DEFINE_GETIMPL_STORE_NO_CONSTRUCTOR_ARGS(DIFile, Ops);
}

DICompileUnit *DICompileUnit::getImpl(
    LLVMContext &Context, unsigned SourceLanguage, Metadata *File,
    MDString *Producer, bool IsOptimized, MDString *Flags,
    unsigned RuntimeVersion, MDString *SplitDebugFilename,
    unsigned EmissionKind, Metadata *EnumTypes, Metadata *RetainedTypes,
    Metadata *GlobalVariables, Metadata *ImportedEntities, Metadata *Macros,
    uint64_t DWOId, bool SplitDebugInlining, StorageType Storage,
    bool ShouldCreate) {
  assert(Storage != Uniqued && "Cannot unique DICompileUnit");
  assert(isCanonical(Producer) && "Expected canonical MDString");
  assert(isCanonical(Flags) && "Expected canonical MDString");
  assert(isCanonical(SplitDebugFilename) && "Expected canonical MDString");

  Metadata *Ops[] = {
      File,      Producer,      Flags,           SplitDebugFilename,
      EnumTypes, RetainedTypes, GlobalVariables, ImportedEntities,
      Macros};
  return storeImpl(new (array_lengthof(Ops))
                       DICompileUnit(Context, Storage, SourceLanguage,
                                     IsOptimized, RuntimeVersion, EmissionKind,
                                     DWOId, SplitDebugInlining, Ops),
                   Storage);
}

Optional<DICompileUnit::DebugEmissionKind>
DICompileUnit::getEmissionKind(StringRef Str) {
  return StringSwitch<Optional<DebugEmissionKind>>(Str)
      .Case("NoDebug", NoDebug)
      .Case("FullDebug", FullDebug)
      .Case("LineTablesOnly", LineTablesOnly)
      .Default(None);
}

const char *DICompileUnit::EmissionKindString(DebugEmissionKind EK) {
  switch (EK) {
  case NoDebug:        return "NoDebug";
  case FullDebug:      return "FullDebug";
  case LineTablesOnly: return "LineTablesOnly";
  }
  return nullptr;
}

DISubprogram *DILocalScope::getSubprogram() const {
  if (auto *Block = dyn_cast<DILexicalBlockBase>(this))
    return Block->getScope()->getSubprogram();
  return const_cast<DISubprogram *>(cast<DISubprogram>(this));
}

DILocalScope *DILocalScope::getNonLexicalBlockFileScope() const {
  if (auto *File = dyn_cast<DILexicalBlockFile>(this))
    return File->getScope()->getNonLexicalBlockFileScope();
  return const_cast<DILocalScope *>(this);
}

DISubprogram *DISubprogram::getImpl(
    LLVMContext &Context, Metadata *Scope, MDString *Name,
    MDString *LinkageName, Metadata *File, unsigned Line, Metadata *Type,
    bool IsLocalToUnit, bool IsDefinition, unsigned ScopeLine,
    Metadata *ContainingType, unsigned Virtuality, unsigned VirtualIndex,
    int ThisAdjustment, DIFlags Flags, bool IsOptimized, Metadata *Unit,
    Metadata *TemplateParams, Metadata *Declaration, Metadata *Variables,
    StorageType Storage, bool ShouldCreate) {
  assert(isCanonical(Name) && "Expected canonical MDString");
  assert(isCanonical(LinkageName) && "Expected canonical MDString");
  DEFINE_GETIMPL_LOOKUP(
      DISubprogram,
      (Scope, Name, LinkageName, File, Line, Type, IsLocalToUnit, IsDefinition,
       ScopeLine, ContainingType, Virtuality, VirtualIndex, ThisAdjustment,
       Flags, IsOptimized, Unit, TemplateParams, Declaration, Variables));
  Metadata *Ops[] = {File,           Scope,       Name,           Name,
                     LinkageName,    Type,        ContainingType, Unit,
                     TemplateParams, Declaration, Variables};
  DEFINE_GETIMPL_STORE(DISubprogram, (Line, ScopeLine, Virtuality, VirtualIndex,
                                      ThisAdjustment, Flags, IsLocalToUnit,
                                      IsDefinition, IsOptimized),
                       Ops);
}

bool DISubprogram::describes(const Function *F) const {
  assert(F && "Invalid function");
  if (F->getSubprogram() == this)
    return true;
  StringRef Name = getLinkageName();
  if (Name.empty())
    Name = getName();
  return F->getName() == Name;
}

DILexicalBlock *DILexicalBlock::getImpl(LLVMContext &Context, Metadata *Scope,
                                        Metadata *File, unsigned Line,
                                        unsigned Column, StorageType Storage,
                                        bool ShouldCreate) {
  // Fixup column.
  adjustColumn(Column);

  assert(Scope && "Expected scope");
  DEFINE_GETIMPL_LOOKUP(DILexicalBlock, (Scope, File, Line, Column));
  Metadata *Ops[] = {File, Scope};
  DEFINE_GETIMPL_STORE(DILexicalBlock, (Line, Column), Ops);
}

DILexicalBlockFile *DILexicalBlockFile::getImpl(LLVMContext &Context,
                                                Metadata *Scope, Metadata *File,
                                                unsigned Discriminator,
                                                StorageType Storage,
                                                bool ShouldCreate) {
  assert(Scope && "Expected scope");
  DEFINE_GETIMPL_LOOKUP(DILexicalBlockFile, (Scope, File, Discriminator));
  Metadata *Ops[] = {File, Scope};
  DEFINE_GETIMPL_STORE(DILexicalBlockFile, (Discriminator), Ops);
}

DINamespace *DINamespace::getImpl(LLVMContext &Context, Metadata *Scope,
                                  Metadata *File, MDString *Name, unsigned Line,
                                  bool ExportSymbols, StorageType Storage,
                                  bool ShouldCreate) {
  assert(isCanonical(Name) && "Expected canonical MDString");
  DEFINE_GETIMPL_LOOKUP(DINamespace, (Scope, File, Name, Line, ExportSymbols));
  Metadata *Ops[] = {File, Scope, Name};
  DEFINE_GETIMPL_STORE(DINamespace, (Line, ExportSymbols), Ops);
}

DIModule *DIModule::getImpl(LLVMContext &Context, Metadata *Scope,
                            MDString *Name, MDString *ConfigurationMacros,
                            MDString *IncludePath, MDString *ISysRoot,
                            StorageType Storage, bool ShouldCreate) {
  assert(isCanonical(Name) && "Expected canonical MDString");
  DEFINE_GETIMPL_LOOKUP(
      DIModule, (Scope, Name, ConfigurationMacros, IncludePath, ISysRoot));
  Metadata *Ops[] = {Scope, Name, ConfigurationMacros, IncludePath, ISysRoot};
  DEFINE_GETIMPL_STORE_NO_CONSTRUCTOR_ARGS(DIModule, Ops);
}

DITemplateTypeParameter *DITemplateTypeParameter::getImpl(LLVMContext &Context,
                                                          MDString *Name,
                                                          Metadata *Type,
                                                          StorageType Storage,
                                                          bool ShouldCreate) {
  assert(isCanonical(Name) && "Expected canonical MDString");
  DEFINE_GETIMPL_LOOKUP(DITemplateTypeParameter, (Name, Type));
  Metadata *Ops[] = {Name, Type};
  DEFINE_GETIMPL_STORE_NO_CONSTRUCTOR_ARGS(DITemplateTypeParameter, Ops);
}

DITemplateValueParameter *DITemplateValueParameter::getImpl(
    LLVMContext &Context, unsigned Tag, MDString *Name, Metadata *Type,
    Metadata *Value, StorageType Storage, bool ShouldCreate) {
  assert(isCanonical(Name) && "Expected canonical MDString");
  DEFINE_GETIMPL_LOOKUP(DITemplateValueParameter, (Tag, Name, Type, Value));
  Metadata *Ops[] = {Name, Type, Value};
  DEFINE_GETIMPL_STORE(DITemplateValueParameter, (Tag), Ops);
}

DIGlobalVariable *
DIGlobalVariable::getImpl(LLVMContext &Context, Metadata *Scope, MDString *Name,
                          MDString *LinkageName, Metadata *File, unsigned Line,
                          unsigned AddressSpace, Metadata *Type,
                          bool IsLocalToUnit, bool IsDefinition,
                          Metadata *Variable,
                          Metadata *StaticDataMemberDeclaration,
                          uint32_t AlignInBits,
                          StorageType Storage, bool ShouldCreate) {
  assert(isCanonical(Name) && "Expected canonical MDString");
  assert(isCanonical(LinkageName) && "Expected canonical MDString");
  DEFINE_GETIMPL_LOOKUP(DIGlobalVariable,
<<<<<<< HEAD
                        (Scope, Name, LinkageName, File, Line, AddressSpace,
                         Type, IsLocalToUnit, IsDefinition, Variable,
                         StaticDataMemberDeclaration));
  Metadata *Ops[] = {Scope, Name,        File,     Type,
                     Name,  LinkageName, Variable, StaticDataMemberDeclaration};
  DEFINE_GETIMPL_STORE(DIGlobalVariable, (Line, AddressSpace, IsLocalToUnit,
                                          IsDefinition),
=======
                        (Scope, Name, LinkageName, File, Line, Type,
                         IsLocalToUnit, IsDefinition, Variable,
                         StaticDataMemberDeclaration, AlignInBits));
  Metadata *Ops[] = {Scope, Name,        File,     Type,
                     Name,  LinkageName, Variable, StaticDataMemberDeclaration};
  DEFINE_GETIMPL_STORE(DIGlobalVariable,
                       (Line, IsLocalToUnit, IsDefinition, AlignInBits),
>>>>>>> 8c11c7bb
                       Ops);
}

DILocalVariable *DILocalVariable::getImpl(LLVMContext &Context, Metadata *Scope,
                                          MDString *Name, Metadata *File,
<<<<<<< HEAD
                                          unsigned Line, unsigned AddressSpace,
                                          Metadata *Type, unsigned Arg,
                                          DIFlags Flags, StorageType Storage,
=======
                                          unsigned Line, Metadata *Type,
                                          unsigned Arg, DIFlags Flags,
                                          uint32_t AlignInBits,
                                          StorageType Storage,
>>>>>>> 8c11c7bb
                                          bool ShouldCreate) {
  // 64K ought to be enough for any frontend.
  assert(Arg <= UINT16_MAX && "Expected argument number to fit in 16-bits");

  assert(Scope && "Expected scope");
  assert(isCanonical(Name) && "Expected canonical MDString");
  DEFINE_GETIMPL_LOOKUP(DILocalVariable,
<<<<<<< HEAD
                        (Scope, Name, File, Line, AddressSpace, Type, Arg,
                         Flags));
  Metadata *Ops[] = {Scope, Name, File, Type};
  DEFINE_GETIMPL_STORE(DILocalVariable, (Line, AddressSpace, Arg, Flags), Ops);
=======
                        (Scope, Name, File, Line, Type, Arg, Flags,
                         AlignInBits));
  Metadata *Ops[] = {Scope, Name, File, Type};
  DEFINE_GETIMPL_STORE(DILocalVariable, (Line, Arg, Flags, AlignInBits), Ops);
>>>>>>> 8c11c7bb
}

DIExpression *DIExpression::getImpl(LLVMContext &Context,
                                    ArrayRef<uint64_t> Elements,
                                    StorageType Storage, bool ShouldCreate) {
  DEFINE_GETIMPL_LOOKUP(DIExpression, (Elements));
  DEFINE_GETIMPL_STORE_NO_OPS(DIExpression, (Elements));
}

unsigned DIExpression::ExprOperand::getSize() const {
  switch (getOp()) {
  case dwarf::DW_OP_LLVM_fragment:
    return 3;
  case dwarf::DW_OP_constu:
  case dwarf::DW_OP_plus:
  case dwarf::DW_OP_minus:
    return 2;
  default:
    return 1;
  }
}

bool DIExpression::isValid() const {
  for (auto I = expr_op_begin(), E = expr_op_end(); I != E; ++I) {
    // Check that there's space for the operand.
    if (I->get() + I->getSize() > E->get())
      return false;

    // Check that the operand is valid.
    switch (I->getOp()) {
    default:
      return false;
    case dwarf::DW_OP_LLVM_fragment:
    case dwarf::DW_OP_stack_value:
      // We only support fragment and stack value expressions which appear at
      // the end.
      return I->get() + I->getSize() == E->get();
    case dwarf::DW_OP_constu:
    case dwarf::DW_OP_plus:
    case dwarf::DW_OP_minus:
    case dwarf::DW_OP_deref:
      break;
    }
  }
  return true;
}

bool DIExpression::isFragment() const {
  assert(isValid() && "Expected valid expression");
  if (unsigned N = getNumElements())
    if (N >= 3)
      return getElement(N - 3) == dwarf::DW_OP_LLVM_fragment;
  return false;
}

uint64_t DIExpression::getFragmentOffsetInBits() const {
  assert(isFragment() && "Expected fragment");
  return getElement(getNumElements() - 2);
}

uint64_t DIExpression::getFragmentSizeInBits() const {
  assert(isFragment() && "Expected fragment");
  return getElement(getNumElements() - 1);
}

DIObjCProperty *DIObjCProperty::getImpl(
    LLVMContext &Context, MDString *Name, Metadata *File, unsigned Line,
    MDString *GetterName, MDString *SetterName, unsigned Attributes,
    Metadata *Type, StorageType Storage, bool ShouldCreate) {
  assert(isCanonical(Name) && "Expected canonical MDString");
  assert(isCanonical(GetterName) && "Expected canonical MDString");
  assert(isCanonical(SetterName) && "Expected canonical MDString");
  DEFINE_GETIMPL_LOOKUP(DIObjCProperty, (Name, File, Line, GetterName,
                                         SetterName, Attributes, Type));
  Metadata *Ops[] = {Name, File, GetterName, SetterName, Type};
  DEFINE_GETIMPL_STORE(DIObjCProperty, (Line, Attributes), Ops);
}

DIImportedEntity *DIImportedEntity::getImpl(LLVMContext &Context, unsigned Tag,
                                            Metadata *Scope, Metadata *Entity,
                                            unsigned Line, MDString *Name,
                                            StorageType Storage,
                                            bool ShouldCreate) {
  assert(isCanonical(Name) && "Expected canonical MDString");
  DEFINE_GETIMPL_LOOKUP(DIImportedEntity, (Tag, Scope, Entity, Line, Name));
  Metadata *Ops[] = {Scope, Entity, Name};
  DEFINE_GETIMPL_STORE(DIImportedEntity, (Tag, Line), Ops);
}

DIMacro *DIMacro::getImpl(LLVMContext &Context, unsigned MIType,
                          unsigned Line, MDString *Name, MDString *Value,
                          StorageType Storage, bool ShouldCreate) {
  assert(isCanonical(Name) && "Expected canonical MDString");
  DEFINE_GETIMPL_LOOKUP(DIMacro, (MIType, Line, Name, Value));
  Metadata *Ops[] = { Name, Value };
  DEFINE_GETIMPL_STORE(DIMacro, (MIType, Line), Ops);
}

DIMacroFile *DIMacroFile::getImpl(LLVMContext &Context, unsigned MIType,
                                  unsigned Line, Metadata *File,
                                  Metadata *Elements, StorageType Storage,
                                  bool ShouldCreate) {
  DEFINE_GETIMPL_LOOKUP(DIMacroFile,
                        (MIType, Line, File, Elements));
  Metadata *Ops[] = { File, Elements };
  DEFINE_GETIMPL_STORE(DIMacroFile, (MIType, Line), Ops);
}
<|MERGE_RESOLUTION|>--- conflicted
+++ resolved
@@ -522,38 +522,22 @@
   assert(isCanonical(Name) && "Expected canonical MDString");
   assert(isCanonical(LinkageName) && "Expected canonical MDString");
   DEFINE_GETIMPL_LOOKUP(DIGlobalVariable,
-<<<<<<< HEAD
                         (Scope, Name, LinkageName, File, Line, AddressSpace,
                          Type, IsLocalToUnit, IsDefinition, Variable,
-                         StaticDataMemberDeclaration));
-  Metadata *Ops[] = {Scope, Name,        File,     Type,
-                     Name,  LinkageName, Variable, StaticDataMemberDeclaration};
-  DEFINE_GETIMPL_STORE(DIGlobalVariable, (Line, AddressSpace, IsLocalToUnit,
-                                          IsDefinition),
-=======
-                        (Scope, Name, LinkageName, File, Line, Type,
-                         IsLocalToUnit, IsDefinition, Variable,
                          StaticDataMemberDeclaration, AlignInBits));
   Metadata *Ops[] = {Scope, Name,        File,     Type,
                      Name,  LinkageName, Variable, StaticDataMemberDeclaration};
   DEFINE_GETIMPL_STORE(DIGlobalVariable,
-                       (Line, IsLocalToUnit, IsDefinition, AlignInBits),
->>>>>>> 8c11c7bb
+                       (Line, AddressSpace, IsLocalToUnit, IsDefinition, AlignInBits),
                        Ops);
 }
 
 DILocalVariable *DILocalVariable::getImpl(LLVMContext &Context, Metadata *Scope,
                                           MDString *Name, Metadata *File,
-<<<<<<< HEAD
-                                          unsigned Line, unsigned AddressSpace,
-                                          Metadata *Type, unsigned Arg,
-                                          DIFlags Flags, StorageType Storage,
-=======
-                                          unsigned Line, Metadata *Type,
+                                          unsigned Line, unsigned AddressSpace, Metadata *Type,
                                           unsigned Arg, DIFlags Flags,
                                           uint32_t AlignInBits,
                                           StorageType Storage,
->>>>>>> 8c11c7bb
                                           bool ShouldCreate) {
   // 64K ought to be enough for any frontend.
   assert(Arg <= UINT16_MAX && "Expected argument number to fit in 16-bits");
@@ -561,17 +545,10 @@
   assert(Scope && "Expected scope");
   assert(isCanonical(Name) && "Expected canonical MDString");
   DEFINE_GETIMPL_LOOKUP(DILocalVariable,
-<<<<<<< HEAD
-                        (Scope, Name, File, Line, AddressSpace, Type, Arg,
-                         Flags));
-  Metadata *Ops[] = {Scope, Name, File, Type};
-  DEFINE_GETIMPL_STORE(DILocalVariable, (Line, AddressSpace, Arg, Flags), Ops);
-=======
-                        (Scope, Name, File, Line, Type, Arg, Flags,
+                        (Scope, Name, File, Line, AddressSpace, Type, Arg, Flags,
                          AlignInBits));
   Metadata *Ops[] = {Scope, Name, File, Type};
-  DEFINE_GETIMPL_STORE(DILocalVariable, (Line, Arg, Flags, AlignInBits), Ops);
->>>>>>> 8c11c7bb
+  DEFINE_GETIMPL_STORE(DILocalVariable, (Line, AddressSpace, Arg, Flags, AlignInBits), Ops);
 }
 
 DIExpression *DIExpression::getImpl(LLVMContext &Context,
