//===-- llvm/ADT/Triple.h - Target triple helper class ----------*- C++ -*-===//
//
//                     The LLVM Compiler Infrastructure
//
// This file is distributed under the University of Illinois Open Source
// License. See LICENSE.TXT for details.
//
//===----------------------------------------------------------------------===//

#ifndef LLVM_ADT_TRIPLE_H
#define LLVM_ADT_TRIPLE_H

#include "llvm/ADT/Twine.h"

// Some system headers or GCC predefined macros conflict with identifiers in
// this file.  Undefine them here.
#undef NetBSD
#undef mips
#undef sparc

namespace llvm {

/// Triple - Helper class for working with autoconf configuration names. For
/// historical reasons, we also call these 'triples' (they used to contain
/// exactly three fields).
///
/// Configuration names are strings in the canonical form:
///   ARCHITECTURE-VENDOR-OPERATING_SYSTEM
/// or
///   ARCHITECTURE-VENDOR-OPERATING_SYSTEM-ENVIRONMENT
///
/// This class is used for clients which want to support arbitrary
/// configuration names, but also want to implement certain special
/// behavior for particular configurations. This class isolates the mapping
/// from the components of the configuration name to well known IDs.
///
/// At its core the Triple class is designed to be a wrapper for a triple
/// string; the constructor does not change or normalize the triple string.
/// Clients that need to handle the non-canonical triples that users often
/// specify should use the normalize method.
///
/// See autoconf/config.guess for a glimpse into what configuration names
/// look like in practice.
class Triple {
public:
  enum ArchType {
    UnknownArch,

    arm,            // ARM (little endian): arm, armv.*, xscale
    armeb,          // ARM (big endian): armeb
    aarch64,        // AArch64 (little endian): aarch64
    aarch64_be,     // AArch64 (big endian): aarch64_be
    arc,            // ARC: Synopsys ARC
    avr,            // AVR: Atmel AVR microcontroller
    bpfel,          // eBPF or extended BPF or 64-bit BPF (little endian)
    bpfeb,          // eBPF or extended BPF or 64-bit BPF (big endian)
    hexagon,        // Hexagon: hexagon
    mips,           // MIPS: mips, mipsallegrex
    mipsel,         // MIPSEL: mipsel, mipsallegrexel
    mips64,         // MIPS64: mips64
    mips64el,       // MIPS64EL: mips64el
    msp430,         // MSP430: msp430
    nios2,          // NIOSII: nios2
    ppc,            // PPC: powerpc
    ppc64,          // PPC64: powerpc64, ppu
    ppc64le,        // PPC64LE: powerpc64le
    r600,           // R600: AMD GPUs HD2XXX - HD6XXX
    amdgcn,         // AMDGCN: AMD GCN GPUs
    riscv32,        // RISC-V (32-bit): riscv32
    riscv64,        // RISC-V (64-bit): riscv64
    sparc,          // Sparc: sparc
    sparcv9,        // Sparcv9: Sparcv9
    sparcel,        // Sparc: (endianness = little). NB: 'Sparcle' is a CPU variant
    systemz,        // SystemZ: s390x
    tce,            // TCE (http://tce.cs.tut.fi/): tce
    tcele,          // TCE little endian (http://tce.cs.tut.fi/): tcele
    thumb,          // Thumb (little endian): thumb, thumbv.*
    thumbeb,        // Thumb (big endian): thumbeb
    x86,            // X86: i[3-9]86
    x86_64,         // X86-64: amd64, x86_64
    xcore,          // XCore: xcore
    nvptx,          // NVPTX: 32-bit
    nvptx64,        // NVPTX: 64-bit
    le32,           // le32: generic little-endian 32-bit CPU (PNaCl)
    le64,           // le64: generic little-endian 64-bit CPU (PNaCl)
    amdil,          // AMDIL
    amdil64,        // AMDIL with 64-bit pointers
    hsail,          // AMD HSAIL
    hsail64,        // AMD HSAIL with 64-bit pointers
    spir,           // SPIR: standard portable IR for OpenCL 32-bit version
    spir64,         // SPIR: standard portable IR for OpenCL 64-bit version
    kalimba,        // Kalimba: generic kalimba
    shave,          // SHAVE: Movidius vector VLIW processors
    lanai,          // Lanai: Lanai 32-bit
    wasm32,         // WebAssembly with 32-bit pointers
    wasm64,         // WebAssembly with 64-bit pointers
    renderscript32, // 32-bit RenderScript
    renderscript64, // 64-bit RenderScript
    LastArchType = renderscript64
  };
  enum SubArchType {
    NoSubArch,

    ARMSubArch_v8_3a,
    ARMSubArch_v8_2a,
    ARMSubArch_v8_1a,
    ARMSubArch_v8,
    ARMSubArch_v8r,
    ARMSubArch_v8m_baseline,
    ARMSubArch_v8m_mainline,
    ARMSubArch_v7,
    ARMSubArch_v7em,
    ARMSubArch_v7m,
    ARMSubArch_v7s,
    ARMSubArch_v7k,
    ARMSubArch_v7ve,
    ARMSubArch_v6,
    ARMSubArch_v6m,
    ARMSubArch_v6k,
    ARMSubArch_v6t2,
    ARMSubArch_v5,
    ARMSubArch_v5te,
    ARMSubArch_v4t,

    KalimbaSubArch_v3,
    KalimbaSubArch_v4,
    KalimbaSubArch_v5
  };
  enum VendorType {
    UnknownVendor,

    Apple,
    PC,
    SCEI,
    BGP,
    BGQ,
    Freescale,
    IBM,
    ImaginationTechnologies,
    MipsTechnologies,
    NVIDIA,
    CSR,
    Myriad,
    AMD,
    Mesa,
    SUSE,
    LastVendorType = SUSE
  };
  enum OSType {
    UnknownOS,

    Ananas,
    CloudABI,
    Darwin,
    DragonFly,
    FreeBSD,
    Fuchsia,
    IOS,
    KFreeBSD,
    Linux,
    Lv2,        // PS3
    MacOSX,
    NetBSD,
    OpenBSD,
    Solaris,
    Win32,
    Haiku,
    Minix,
    RTEMS,
    NaCl,       // Native Client
    CNK,        // BG/P Compute-Node Kernel
    AIX,
    CUDA,       // NVIDIA CUDA
    NVCL,       // NVIDIA OpenCL
    AMDHSA,     // AMD HSA Runtime
    PS4,
    ELFIAMCU,
    TvOS,       // Apple tvOS
    WatchOS,    // Apple watchOS
    Mesa3D,
    Contiki,
    AMDPAL,     // AMD PAL Runtime
    LastOSType = AMDPAL
  };
  enum EnvironmentType {
    UnknownEnvironment,

    GNU,
    GNUABIN32,
    GNUABI64,
    GNUEABI,
    GNUEABIHF,
    GNUX32,
    CODE16,
    EABI,
    EABIHF,
    Android,
    Musl,
    MuslEABI,
    MuslEABIHF,

    MSVC,
    Itanium,
    Cygnus,
    AMDOpenCL,
    CoreCLR,
    OpenCL,
    Simulator,  // Simulator variants of other systems, e.g., Apple's iOS
    HCC,
    LastEnvironmentType = HCC
  };
  enum ObjectFormatType {
    UnknownObjectFormat,

    COFF,
    ELF,
    MachO,
    Wasm,
  };

private:
  std::string Data;

  /// The parsed arch type.
  ArchType Arch;

  /// The parsed subarchitecture type.
  SubArchType SubArch;

  /// The parsed vendor type.
  VendorType Vendor;

  /// The parsed OS type.
  OSType OS;

  /// The parsed Environment type.
  EnvironmentType Environment;

  /// The object format type.
  ObjectFormatType ObjectFormat;

public:
  /// @name Constructors
  /// @{

  /// Default constructor is the same as an empty string and leaves all
  /// triple fields unknown.
  Triple()
      : Data(), Arch(), SubArch(), Vendor(), OS(), Environment(),
        ObjectFormat() {}

  explicit Triple(const Twine &Str);
  Triple(const Twine &ArchStr, const Twine &VendorStr, const Twine &OSStr);
  Triple(const Twine &ArchStr, const Twine &VendorStr, const Twine &OSStr,
         const Twine &EnvironmentStr);

  bool operator==(const Triple &Other) const {
    return Arch == Other.Arch && SubArch == Other.SubArch &&
           Vendor == Other.Vendor && OS == Other.OS &&
           Environment == Other.Environment &&
           ObjectFormat == Other.ObjectFormat;
  }

  bool operator!=(const Triple &Other) const {
    return !(*this == Other);
  }

  /// @}
  /// @name Normalization
  /// @{

  /// normalize - Turn an arbitrary machine specification into the canonical
  /// triple form (or something sensible that the Triple class understands if
  /// nothing better can reasonably be done).  In particular, it handles the
  /// common case in which otherwise valid components are in the wrong order.
  static std::string normalize(StringRef Str);

  /// Return the normalized form of this triple's string.
  std::string normalize() const { return normalize(Data); }

  /// @}
  /// @name Typed Component Access
  /// @{

  /// getArch - Get the parsed architecture type of this triple.
  ArchType getArch() const { return Arch; }

  /// getSubArch - get the parsed subarchitecture type for this triple.
  SubArchType getSubArch() const { return SubArch; }

  /// getVendor - Get the parsed vendor type of this triple.
  VendorType getVendor() const { return Vendor; }

  /// getOS - Get the parsed operating system type of this triple.
  OSType getOS() const { return OS; }

  /// hasEnvironment - Does this triple have the optional environment
  /// (fourth) component?
  bool hasEnvironment() const {
    return getEnvironmentName() != "";
  }

  /// getEnvironment - Get the parsed environment type of this triple.
  EnvironmentType getEnvironment() const { return Environment; }

  /// Parse the version number from the OS name component of the
  /// triple, if present.
  ///
  /// For example, "fooos1.2.3" would return (1, 2, 3).
  ///
  /// If an entry is not defined, it will be returned as 0.
  void getEnvironmentVersion(unsigned &Major, unsigned &Minor,
                             unsigned &Micro) const;

  /// getFormat - Get the object format for this triple.
  ObjectFormatType getObjectFormat() const { return ObjectFormat; }

  /// getOSVersion - Parse the version number from the OS name component of the
  /// triple, if present.
  ///
  /// For example, "fooos1.2.3" would return (1, 2, 3).
  ///
  /// If an entry is not defined, it will be returned as 0.
  void getOSVersion(unsigned &Major, unsigned &Minor, unsigned &Micro) const;

  /// getOSMajorVersion - Return just the major version number, this is
  /// specialized because it is a common query.
  unsigned getOSMajorVersion() const {
    unsigned Maj, Min, Micro;
    getOSVersion(Maj, Min, Micro);
    return Maj;
  }

  /// getMacOSXVersion - Parse the version number as with getOSVersion and then
  /// translate generic "darwin" versions to the corresponding OS X versions.
  /// This may also be called with IOS triples but the OS X version number is
  /// just set to a constant 10.4.0 in that case.  Returns true if successful.
  bool getMacOSXVersion(unsigned &Major, unsigned &Minor,
                        unsigned &Micro) const;

  /// getiOSVersion - Parse the version number as with getOSVersion.  This should
  /// only be called with IOS or generic triples.
  void getiOSVersion(unsigned &Major, unsigned &Minor,
                     unsigned &Micro) const;

  /// getWatchOSVersion - Parse the version number as with getOSVersion.  This
  /// should only be called with WatchOS or generic triples.
  void getWatchOSVersion(unsigned &Major, unsigned &Minor,
                         unsigned &Micro) const;

  /// @}
  /// @name Direct Component Access
  /// @{

  const std::string &str() const { return Data; }

  const std::string &getTriple() const { return Data; }

  /// getArchName - Get the architecture (first) component of the
  /// triple.
  StringRef getArchName() const;

  /// getVendorName - Get the vendor (second) component of the triple.
  StringRef getVendorName() const;

  /// getOSName - Get the operating system (third) component of the
  /// triple.
  StringRef getOSName() const;

  /// getEnvironmentName - Get the optional environment (fourth)
  /// component of the triple, or "" if empty.
  StringRef getEnvironmentName() const;

  /// getOSAndEnvironmentName - Get the operating system and optional
  /// environment components as a single string (separated by a '-'
  /// if the environment component is present).
  StringRef getOSAndEnvironmentName() const;

  /// @}
  /// @name Convenience Predicates
  /// @{

  /// Test whether the architecture is 64-bit
  ///
  /// Note that this tests for 64-bit pointer width, and nothing else. Note
  /// that we intentionally expose only three predicates, 64-bit, 32-bit, and
  /// 16-bit. The inner details of pointer width for particular architectures
  /// is not summed up in the triple, and so only a coarse grained predicate
  /// system is provided.
  bool isArch64Bit() const;

  /// Test whether the architecture is 32-bit
  ///
  /// Note that this tests for 32-bit pointer width, and nothing else.
  bool isArch32Bit() const;

  /// Test whether the architecture is 16-bit
  ///
  /// Note that this tests for 16-bit pointer width, and nothing else.
  bool isArch16Bit() const;

  /// isOSVersionLT - Helper function for doing comparisons against version
  /// numbers included in the target triple.
  bool isOSVersionLT(unsigned Major, unsigned Minor = 0,
                     unsigned Micro = 0) const {
    unsigned LHS[3];
    getOSVersion(LHS[0], LHS[1], LHS[2]);

    if (LHS[0] != Major)
      return LHS[0] < Major;
    if (LHS[1] != Minor)
      return LHS[1] < Minor;
    if (LHS[2] != Micro)
      return LHS[1] < Micro;

    return false;
  }

  bool isOSVersionLT(const Triple &Other) const {
    unsigned RHS[3];
    Other.getOSVersion(RHS[0], RHS[1], RHS[2]);
    return isOSVersionLT(RHS[0], RHS[1], RHS[2]);
  }

  /// isMacOSXVersionLT - Comparison function for checking OS X version
  /// compatibility, which handles supporting skewed version numbering schemes
  /// used by the "darwin" triples.
  bool isMacOSXVersionLT(unsigned Major, unsigned Minor = 0,
                         unsigned Micro = 0) const {
    assert(isMacOSX() && "Not an OS X triple!");

    // If this is OS X, expect a sane version number.
    if (getOS() == Triple::MacOSX)
      return isOSVersionLT(Major, Minor, Micro);

    // Otherwise, compare to the "Darwin" number.
    assert(Major == 10 && "Unexpected major version");
    return isOSVersionLT(Minor + 4, Micro, 0);
  }

  /// isMacOSX - Is this a Mac OS X triple. For legacy reasons, we support both
  /// "darwin" and "osx" as OS X triples.
  bool isMacOSX() const {
    return getOS() == Triple::Darwin || getOS() == Triple::MacOSX;
  }

  /// Is this an iOS triple.
  /// Note: This identifies tvOS as a variant of iOS. If that ever
  /// changes, i.e., if the two operating systems diverge or their version
  /// numbers get out of sync, that will need to be changed.
  /// watchOS has completely different version numbers so it is not included.
  bool isiOS() const {
    return getOS() == Triple::IOS || isTvOS();
  }

  /// Is this an Apple tvOS triple.
  bool isTvOS() const {
    return getOS() == Triple::TvOS;
  }

  /// Is this an Apple watchOS triple.
  bool isWatchOS() const {
    return getOS() == Triple::WatchOS;
  }

  bool isWatchABI() const {
    return getSubArch() == Triple::ARMSubArch_v7k;
  }

  /// isOSDarwin - Is this a "Darwin" OS (OS X, iOS, or watchOS).
  bool isOSDarwin() const {
    return isMacOSX() || isiOS() || isWatchOS();
  }

  bool isSimulatorEnvironment() const {
    return getEnvironment() == Triple::Simulator;
  }

  bool isOSNetBSD() const {
    return getOS() == Triple::NetBSD;
  }

  bool isOSOpenBSD() const {
    return getOS() == Triple::OpenBSD;
  }

  bool isOSFreeBSD() const {
    return getOS() == Triple::FreeBSD;
  }

  bool isOSFuchsia() const {
    return getOS() == Triple::Fuchsia;
  }

  bool isOSDragonFly() const { return getOS() == Triple::DragonFly; }

  bool isOSSolaris() const {
    return getOS() == Triple::Solaris;
  }

  bool isOSIAMCU() const {
    return getOS() == Triple::ELFIAMCU;
  }

  bool isOSUnknown() const { return getOS() == Triple::UnknownOS; }

  bool isGNUEnvironment() const {
    EnvironmentType Env = getEnvironment();
    return Env == Triple::GNU || Env == Triple::GNUABIN32 ||
           Env == Triple::GNUABI64 || Env == Triple::GNUEABI ||
           Env == Triple::GNUEABIHF || Env == Triple::GNUX32;
  }

  bool isOSContiki() const {
    return getOS() == Triple::Contiki;
  }

  /// Tests whether the OS is Haiku.
  bool isOSHaiku() const {
    return getOS() == Triple::Haiku;
  }

  /// Checks if the environment could be MSVC.
  bool isWindowsMSVCEnvironment() const {
    return getOS() == Triple::Win32 &&
           (getEnvironment() == Triple::UnknownEnvironment ||
            getEnvironment() == Triple::MSVC);
  }

  /// Checks if the environment is MSVC.
  bool isKnownWindowsMSVCEnvironment() const {
    return getOS() == Triple::Win32 && getEnvironment() == Triple::MSVC;
  }

  bool isWindowsCoreCLREnvironment() const {
    return getOS() == Triple::Win32 && getEnvironment() == Triple::CoreCLR;
  }

  bool isWindowsItaniumEnvironment() const {
    return getOS() == Triple::Win32 && getEnvironment() == Triple::Itanium;
  }

  bool isWindowsCygwinEnvironment() const {
    return getOS() == Triple::Win32 && getEnvironment() == Triple::Cygnus;
  }

  bool isWindowsGNUEnvironment() const {
    return getOS() == Triple::Win32 && getEnvironment() == Triple::GNU;
  }

  /// Tests for either Cygwin or MinGW OS
  bool isOSCygMing() const {
    return isWindowsCygwinEnvironment() || isWindowsGNUEnvironment();
  }

  /// Is this a "Windows" OS targeting a "MSVCRT.dll" environment.
  bool isOSMSVCRT() const {
    return isWindowsMSVCEnvironment() || isWindowsGNUEnvironment() ||
           isWindowsItaniumEnvironment();
  }

  /// Tests whether the OS is Windows.
  bool isOSWindows() const {
    return getOS() == Triple::Win32;
  }

  /// Tests whether the OS is NaCl (Native Client)
  bool isOSNaCl() const {
    return getOS() == Triple::NaCl;
  }

  /// Tests whether the OS is Linux.
  bool isOSLinux() const {
    return getOS() == Triple::Linux;
  }

  /// Tests whether the OS is kFreeBSD.
  bool isOSKFreeBSD() const {
    return getOS() == Triple::KFreeBSD;
  }

  /// Tests whether the OS uses glibc.
  bool isOSGlibc() const {
    return (getOS() == Triple::Linux || getOS() == Triple::KFreeBSD) &&
           !isAndroid();
  }

  /// Tests whether the OS uses the ELF binary format.
  bool isOSBinFormatELF() const {
    return getObjectFormat() == Triple::ELF;
  }

  /// Tests whether the OS uses the COFF binary format.
  bool isOSBinFormatCOFF() const {
    return getObjectFormat() == Triple::COFF;
  }

  /// Tests whether the environment is MachO.
  bool isOSBinFormatMachO() const {
    return getObjectFormat() == Triple::MachO;
  }

  /// Tests whether the OS uses the Wasm binary format.
  bool isOSBinFormatWasm() const {
    return getObjectFormat() == Triple::Wasm;
  }

  /// Tests whether the target is the PS4 CPU
  bool isPS4CPU() const {
    return getArch() == Triple::x86_64 &&
           getVendor() == Triple::SCEI &&
           getOS() == Triple::PS4;
  }

  /// Tests whether the target is the PS4 platform
  bool isPS4() const {
    return getVendor() == Triple::SCEI &&
           getOS() == Triple::PS4;
  }

  /// Tests whether the target is Android
  bool isAndroid() const { return getEnvironment() == Triple::Android; }

  bool isAndroidVersionLT(unsigned Major) const {
    assert(isAndroid() && "Not an Android triple!");

    unsigned Env[3];
    getEnvironmentVersion(Env[0], Env[1], Env[2]);

    // 64-bit targets did not exist before API level 21 (Lollipop).
    if (isArch64Bit() && Env[0] < 21)
      Env[0] = 21;

    return Env[0] < Major;
  }

  /// Tests whether the environment is musl-libc
  bool isMusl() const {
    return getEnvironment() == Triple::Musl ||
           getEnvironment() == Triple::MuslEABI ||
           getEnvironment() == Triple::MuslEABIHF;
  }

  /// Tests whether the target is NVPTX (32- or 64-bit).
  bool isNVPTX() const {
    return getArch() == Triple::nvptx || getArch() == Triple::nvptx64;
  }

  /// Tests whether the target is Thumb (little and big endian).
  bool isThumb() const {
    return getArch() == Triple::thumb || getArch() == Triple::thumbeb;
  }

  /// Tests whether the target is ARM (little and big endian).
  bool isARM() const {
    return getArch() == Triple::arm || getArch() == Triple::armeb;
  }

  /// Tests whether the target is AArch64 (little and big endian).
  bool isAArch64() const {
    return getArch() == Triple::aarch64 || getArch() == Triple::aarch64_be;
  }

<<<<<<< HEAD
  /// Tests wether the target supports comdat
  bool supportsCOMDAT() const { return !isOSBinFormatMachO() && !isOSBinFormatWasm() && (getArch() != Triple::amdgcn); }
=======
  /// Tests whether the target supports comdat
  bool supportsCOMDAT() const {
    return !isOSBinFormatMachO();
  }
>>>>>>> bf0a0dd8

  /// @}
  /// @name Mutators
  /// @{

  /// setArch - Set the architecture (first) component of the triple
  /// to a known type.
  void setArch(ArchType Kind);

  /// setVendor - Set the vendor (second) component of the triple to a
  /// known type.
  void setVendor(VendorType Kind);

  /// setOS - Set the operating system (third) component of the triple
  /// to a known type.
  void setOS(OSType Kind);

  /// setEnvironment - Set the environment (fourth) component of the triple
  /// to a known type.
  void setEnvironment(EnvironmentType Kind);

  /// setObjectFormat - Set the object file format
  void setObjectFormat(ObjectFormatType Kind);

  /// setTriple - Set all components to the new triple \p Str.
  void setTriple(const Twine &Str);

  /// setArchName - Set the architecture (first) component of the
  /// triple by name.
  void setArchName(StringRef Str);

  /// setVendorName - Set the vendor (second) component of the triple
  /// by name.
  void setVendorName(StringRef Str);

  /// setOSName - Set the operating system (third) component of the
  /// triple by name.
  void setOSName(StringRef Str);

  /// setEnvironmentName - Set the optional environment (fourth)
  /// component of the triple by name.
  void setEnvironmentName(StringRef Str);

  /// setOSAndEnvironmentName - Set the operating system and optional
  /// environment components with a single string.
  void setOSAndEnvironmentName(StringRef Str);

  /// @}
  /// @name Helpers to build variants of a particular triple.
  /// @{

  /// Form a triple with a 32-bit variant of the current architecture.
  ///
  /// This can be used to move across "families" of architectures where useful.
  ///
  /// \returns A new triple with a 32-bit architecture or an unknown
  ///          architecture if no such variant can be found.
  llvm::Triple get32BitArchVariant() const;

  /// Form a triple with a 64-bit variant of the current architecture.
  ///
  /// This can be used to move across "families" of architectures where useful.
  ///
  /// \returns A new triple with a 64-bit architecture or an unknown
  ///          architecture if no such variant can be found.
  llvm::Triple get64BitArchVariant() const;

  /// Form a triple with a big endian variant of the current architecture.
  ///
  /// This can be used to move across "families" of architectures where useful.
  ///
  /// \returns A new triple with a big endian architecture or an unknown
  ///          architecture if no such variant can be found.
  llvm::Triple getBigEndianArchVariant() const;

  /// Form a triple with a little endian variant of the current architecture.
  ///
  /// This can be used to move across "families" of architectures where useful.
  ///
  /// \returns A new triple with a little endian architecture or an unknown
  ///          architecture if no such variant can be found.
  llvm::Triple getLittleEndianArchVariant() const;

  /// Get the (LLVM) name of the minimum ARM CPU for the arch we are targeting.
  ///
  /// \param Arch the architecture name (e.g., "armv7s"). If it is an empty
  /// string then the triple's arch name is used.
  StringRef getARMCPUForArch(StringRef Arch = StringRef()) const;

  /// Tests whether the target triple is little endian.
  ///
  /// \returns true if the triple is little endian, false otherwise.
  bool isLittleEndian() const;

  /// Test whether target triples are compatible.
  bool isCompatibleWith(const Triple &Other) const;

  /// Merge target triples.
  std::string merge(const Triple &Other) const;

  /// @}
  /// @name Static helpers for IDs.
  /// @{

  /// getArchTypeName - Get the canonical name for the \p Kind architecture.
  static StringRef getArchTypeName(ArchType Kind);

  /// getArchTypePrefix - Get the "prefix" canonical name for the \p Kind
  /// architecture. This is the prefix used by the architecture specific
  /// builtins, and is suitable for passing to \see
  /// Intrinsic::getIntrinsicForGCCBuiltin().
  ///
  /// \return - The architecture prefix, or 0 if none is defined.
  static StringRef getArchTypePrefix(ArchType Kind);

  /// getVendorTypeName - Get the canonical name for the \p Kind vendor.
  static StringRef getVendorTypeName(VendorType Kind);

  /// getOSTypeName - Get the canonical name for the \p Kind operating system.
  static StringRef getOSTypeName(OSType Kind);

  /// getEnvironmentTypeName - Get the canonical name for the \p Kind
  /// environment.
  static StringRef getEnvironmentTypeName(EnvironmentType Kind);

  /// @}
  /// @name Static helpers for converting alternate architecture names.
  /// @{

  /// getArchTypeForLLVMName - The canonical type for the given LLVM
  /// architecture name (e.g., "x86").
  static ArchType getArchTypeForLLVMName(StringRef Str);

  /// @}
};

} // End llvm namespace


#endif<|MERGE_RESOLUTION|>--- conflicted
+++ resolved
@@ -661,15 +661,8 @@
     return getArch() == Triple::aarch64 || getArch() == Triple::aarch64_be;
   }
 
-<<<<<<< HEAD
   /// Tests wether the target supports comdat
   bool supportsCOMDAT() const { return !isOSBinFormatMachO() && !isOSBinFormatWasm() && (getArch() != Triple::amdgcn); }
-=======
-  /// Tests whether the target supports comdat
-  bool supportsCOMDAT() const {
-    return !isOSBinFormatMachO();
-  }
->>>>>>> bf0a0dd8
 
   /// @}
   /// @name Mutators
