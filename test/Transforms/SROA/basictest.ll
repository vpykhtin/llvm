; RUN: opt < %s -sroa -S | FileCheck %s
; RUN: opt < %s -passes=sroa -S | FileCheck %s

target datalayout = "e-p:64:64:64-p1:16:16:16-i1:8:8-i8:8:8-i16:16:16-i32:32:32-i64:32:64-f32:32:32-f64:64:64-v64:64:64-v128:128:128-a0:0:64-n8:16:32:64"

declare void @llvm.lifetime.start.p0i8(i64, i8* nocapture)
declare void @llvm.lifetime.end.p0i8(i64, i8* nocapture)

define i32 @test0() {
; CHECK-LABEL: @test0(
; CHECK-NOT: alloca
; CHECK: ret i32

entry:
  %a1 = alloca i32
  %a2 = alloca float

  %a1.i8 = bitcast i32* %a1 to i8*
  call void @llvm.lifetime.start.p0i8(i64 4, i8* %a1.i8)

  store i32 0, i32* %a1
  %v1 = load i32, i32* %a1

  call void @llvm.lifetime.end.p0i8(i64 4, i8* %a1.i8)

  %a2.i8 = bitcast float* %a2 to i8*
  call void @llvm.lifetime.start.p0i8(i64 4, i8* %a2.i8)

  store float 0.0, float* %a2
  %v2 = load float , float * %a2
  %v2.int = bitcast float %v2 to i32
  %sum1 = add i32 %v1, %v2.int

  call void @llvm.lifetime.end.p0i8(i64 4, i8* %a2.i8)

  ret i32 %sum1
}

define i32 @test1() {
; CHECK-LABEL: @test1(
; CHECK-NOT: alloca
; CHECK: ret i32 0

entry:
  %X = alloca { i32, float }
  %Y = getelementptr { i32, float }, { i32, float }* %X, i64 0, i32 0
  store i32 0, i32* %Y
  %Z = load i32, i32* %Y
  ret i32 %Z
}

define i64 @test2(i64 %X) {
; CHECK-LABEL: @test2(
; CHECK-NOT: alloca
; CHECK: ret i64 %X

entry:
  %A = alloca [8 x i8]
  %B = bitcast [8 x i8]* %A to i64*
  store i64 %X, i64* %B
  br label %L2

L2:
  %Z = load i64, i64* %B
  ret i64 %Z
}

<<<<<<< HEAD
define i64 @test2_addrspacecast(i64 %X) {
; CHECK-LABEL: @test2_addrspacecast(
; CHECK-NOT: alloca
; CHECK: ret i64 %X

entry:
  %A = alloca [8 x i8]
  %B = addrspacecast [8 x i8]* %A to i64 addrspace(1)*
  store i64 %X, i64 addrspace(1)* %B
  br label %L2

L2:
  %Z = load i64 addrspace(1)* %B
  ret i64 %Z
}

define void @test3(i8* %dst, i8* %src) {
=======
define void @test3(i8* %dst, i8* align 8 %src) {
>>>>>>> 85918dae
; CHECK-LABEL: @test3(

entry:
  %a = alloca [300 x i8]
; CHECK-NOT:  alloca
; CHECK:      %[[test3_a1:.*]] = alloca [42 x i8]
; CHECK-NEXT: %[[test3_a2:.*]] = alloca [99 x i8]
; CHECK-NEXT: %[[test3_a3:.*]] = alloca [16 x i8]
; CHECK-NEXT: %[[test3_a4:.*]] = alloca [42 x i8]
; CHECK-NEXT: %[[test3_a5:.*]] = alloca [7 x i8]
; CHECK-NEXT: %[[test3_a6:.*]] = alloca [7 x i8]
; CHECK-NEXT: %[[test3_a7:.*]] = alloca [85 x i8]

  %b = getelementptr [300 x i8], [300 x i8]* %a, i64 0, i64 0
  call void @llvm.memcpy.p0i8.p0i8.i32(i8* %b, i8* align 8 %src, i32 300, i1 false), !tbaa !0
; CHECK-NEXT: %[[gep_dst:.*]] = getelementptr inbounds [42 x i8], [42 x i8]* %[[test3_a1]], i64 0, i64 0
; CHECK-NEXT: call void @llvm.memcpy.p0i8.p0i8.i32(i8* align 1 %[[gep_dst]], i8* align 8 %src, i32 42, {{.*}}), !tbaa [[TAG_0:!.*]]
; CHECK-NEXT: %[[gep:.*]] = getelementptr inbounds i8, i8* %src, i64 42
; CHECK-NEXT: %[[test3_r1:.*]] = load i8, i8* %[[gep]], {{.*}}, !tbaa [[TAG_0]]
; CHECK-NEXT: %[[gep_src:.*]] = getelementptr inbounds i8, i8* %src, i64 43
; CHECK-NEXT: %[[gep_dst:.*]] = getelementptr inbounds [99 x i8], [99 x i8]* %[[test3_a2]], i64 0, i64 0
; CHECK-NEXT: call void @llvm.memcpy.p0i8.p0i8.i32(i8* align 1 %[[gep_dst]], i8* align 1 %[[gep_src]], i32 99, {{.*}}), !tbaa [[TAG_0:!.*]]
; CHECK-NEXT: %[[gep_src:.*]] = getelementptr inbounds i8, i8* %src, i64 142
; CHECK-NEXT: %[[gep_dst:.*]] = getelementptr inbounds [16 x i8], [16 x i8]* %[[test3_a3]], i64 0, i64 0
; CHECK-NEXT: call void @llvm.memcpy.p0i8.p0i8.i32(i8* align 1 %[[gep_dst]], i8* align 2 %[[gep_src]], i32 16, {{.*}}), !tbaa [[TAG_0:!.*]]
; CHECK-NEXT: %[[gep_src:.*]] = getelementptr inbounds i8, i8* %src, i64 158
; CHECK-NEXT: %[[gep_dst:.*]] = getelementptr inbounds [42 x i8], [42 x i8]* %[[test3_a4]], i64 0, i64 0
; CHECK-NEXT: call void @llvm.memcpy.p0i8.p0i8.i32(i8* align 1 %[[gep_dst]], i8* align 2 %[[gep_src]], i32 42, {{.*}}), !tbaa [[TAG_0:!.*]]
; CHECK-NEXT: %[[gep_src:.*]] = getelementptr inbounds i8, i8* %src, i64 200
; CHECK-NEXT: %[[gep_dst:.*]] = getelementptr inbounds [7 x i8], [7 x i8]* %[[test3_a5]], i64 0, i64 0
; CHECK-NEXT: call void @llvm.memcpy.p0i8.p0i8.i32(i8* align 1 %[[gep_dst]], i8* align 8 %[[gep_src]], i32 7, {{.*}}), !tbaa [[TAG_0:!.*]]
; CHECK-NEXT: %[[gep:.*]] = getelementptr inbounds i8, i8* %src, i64 207
; CHECK-NEXT: %[[test3_r2:.*]] = load i8, i8* %[[gep]], {{.*}}, !tbaa [[TAG_0]]
; CHECK-NEXT: %[[gep_src:.*]] = getelementptr inbounds i8, i8* %src, i64 208
; CHECK-NEXT: %[[gep_dst:.*]] = getelementptr inbounds [7 x i8], [7 x i8]* %[[test3_a6]], i64 0, i64 0
; CHECK-NEXT: call void @llvm.memcpy.p0i8.p0i8.i32(i8* align 1 %[[gep_dst]], i8* align 8 %[[gep_src]], i32 7, {{.*}}), !tbaa [[TAG_0:!.*]]
; CHECK-NEXT: %[[gep_src:.*]] = getelementptr inbounds i8, i8* %src, i64 215
; CHECK-NEXT: %[[gep_dst:.*]] = getelementptr inbounds [85 x i8], [85 x i8]* %[[test3_a7]], i64 0, i64 0
; CHECK-NEXT: call void @llvm.memcpy.p0i8.p0i8.i32(i8* align 1 %[[gep_dst]], i8* align 1 %[[gep_src]], i32 85, {{.*}}), !tbaa [[TAG_0:!.*]]

  ; Clobber a single element of the array, this should be promotable, and be deleted.
  %c = getelementptr [300 x i8], [300 x i8]* %a, i64 0, i64 42
  store i8 0, i8* %c

  ; Make a sequence of overlapping stores to the array. These overlap both in
  ; forward strides and in shrinking accesses.
  %overlap.1.i8 = getelementptr [300 x i8], [300 x i8]* %a, i64 0, i64 142
  %overlap.2.i8 = getelementptr [300 x i8], [300 x i8]* %a, i64 0, i64 143
  %overlap.3.i8 = getelementptr [300 x i8], [300 x i8]* %a, i64 0, i64 144
  %overlap.4.i8 = getelementptr [300 x i8], [300 x i8]* %a, i64 0, i64 145
  %overlap.5.i8 = getelementptr [300 x i8], [300 x i8]* %a, i64 0, i64 146
  %overlap.6.i8 = getelementptr [300 x i8], [300 x i8]* %a, i64 0, i64 147
  %overlap.7.i8 = getelementptr [300 x i8], [300 x i8]* %a, i64 0, i64 148
  %overlap.8.i8 = getelementptr [300 x i8], [300 x i8]* %a, i64 0, i64 149
  %overlap.9.i8 = getelementptr [300 x i8], [300 x i8]* %a, i64 0, i64 150
  %overlap.1.i16 = bitcast i8* %overlap.1.i8 to i16*
  %overlap.1.i32 = bitcast i8* %overlap.1.i8 to i32*
  %overlap.1.i64 = bitcast i8* %overlap.1.i8 to i64*
  %overlap.2.i64 = bitcast i8* %overlap.2.i8 to i64*
  %overlap.3.i64 = bitcast i8* %overlap.3.i8 to i64*
  %overlap.4.i64 = bitcast i8* %overlap.4.i8 to i64*
  %overlap.5.i64 = bitcast i8* %overlap.5.i8 to i64*
  %overlap.6.i64 = bitcast i8* %overlap.6.i8 to i64*
  %overlap.7.i64 = bitcast i8* %overlap.7.i8 to i64*
  %overlap.8.i64 = bitcast i8* %overlap.8.i8 to i64*
  %overlap.9.i64 = bitcast i8* %overlap.9.i8 to i64*
  store i8 1, i8* %overlap.1.i8, !tbaa !3
; CHECK-NEXT: %[[gep:.*]] = getelementptr inbounds [16 x i8], [16 x i8]* %[[test3_a3]], i64 0, i64 0
; CHECK-NEXT: store i8 1, i8* %[[gep]], !tbaa [[TAG_3:!.*]]
  store i16 1, i16* %overlap.1.i16, !tbaa !5
; CHECK-NEXT: %[[bitcast:.*]] = bitcast [16 x i8]* %[[test3_a3]] to i16*
; CHECK-NEXT: store i16 1, i16* %[[bitcast]], {{.*}}, !tbaa [[TAG_5:!.*]]
  store i32 1, i32* %overlap.1.i32, !tbaa !7
; CHECK-NEXT: %[[bitcast:.*]] = bitcast [16 x i8]* %[[test3_a3]] to i32*
; CHECK-NEXT: store i32 1, i32* %[[bitcast]], {{.*}}, !tbaa [[TAG_7:!.*]]
  store i64 1, i64* %overlap.1.i64, !tbaa !9
; CHECK-NEXT: %[[bitcast:.*]] = bitcast [16 x i8]* %[[test3_a3]] to i64*
; CHECK-NEXT: store i64 1, i64* %[[bitcast]], {{.*}}, !tbaa [[TAG_9:!.*]]
  store i64 2, i64* %overlap.2.i64, !tbaa !11
; CHECK-NEXT: %[[gep:.*]] = getelementptr inbounds [16 x i8], [16 x i8]* %[[test3_a3]], i64 0, i64 1
; CHECK-NEXT: %[[bitcast:.*]] = bitcast i8* %[[gep]] to i64*
; CHECK-NEXT: store i64 2, i64* %[[bitcast]], {{.*}}, !tbaa [[TAG_11:!.*]]
  store i64 3, i64* %overlap.3.i64, !tbaa !13
; CHECK-NEXT: %[[gep:.*]] = getelementptr inbounds [16 x i8], [16 x i8]* %[[test3_a3]], i64 0, i64 2
; CHECK-NEXT: %[[bitcast:.*]] = bitcast i8* %[[gep]] to i64*
; CHECK-NEXT: store i64 3, i64* %[[bitcast]], {{.*}}, !tbaa [[TAG_13:!.*]]
  store i64 4, i64* %overlap.4.i64, !tbaa !15
; CHECK-NEXT: %[[gep:.*]] = getelementptr inbounds [16 x i8], [16 x i8]* %[[test3_a3]], i64 0, i64 3
; CHECK-NEXT: %[[bitcast:.*]] = bitcast i8* %[[gep]] to i64*
; CHECK-NEXT: store i64 4, i64* %[[bitcast]], {{.*}}, !tbaa [[TAG_15:!.*]]
  store i64 5, i64* %overlap.5.i64, !tbaa !17
; CHECK-NEXT: %[[gep:.*]] = getelementptr inbounds [16 x i8], [16 x i8]* %[[test3_a3]], i64 0, i64 4
; CHECK-NEXT: %[[bitcast:.*]] = bitcast i8* %[[gep]] to i64*
; CHECK-NEXT: store i64 5, i64* %[[bitcast]], {{.*}}, !tbaa [[TAG_17:!.*]]
  store i64 6, i64* %overlap.6.i64, !tbaa !19
; CHECK-NEXT: %[[gep:.*]] = getelementptr inbounds [16 x i8], [16 x i8]* %[[test3_a3]], i64 0, i64 5
; CHECK-NEXT: %[[bitcast:.*]] = bitcast i8* %[[gep]] to i64*
; CHECK-NEXT: store i64 6, i64* %[[bitcast]], {{.*}}, !tbaa [[TAG_19:!.*]]
  store i64 7, i64* %overlap.7.i64, !tbaa !21
; CHECK-NEXT: %[[gep:.*]] = getelementptr inbounds [16 x i8], [16 x i8]* %[[test3_a3]], i64 0, i64 6
; CHECK-NEXT: %[[bitcast:.*]] = bitcast i8* %[[gep]] to i64*
; CHECK-NEXT: store i64 7, i64* %[[bitcast]], {{.*}}, !tbaa [[TAG_21:!.*]]
  store i64 8, i64* %overlap.8.i64, !tbaa !23
; CHECK-NEXT: %[[gep:.*]] = getelementptr inbounds [16 x i8], [16 x i8]* %[[test3_a3]], i64 0, i64 7
; CHECK-NEXT: %[[bitcast:.*]] = bitcast i8* %[[gep]] to i64*
; CHECK-NEXT: store i64 8, i64* %[[bitcast]], {{.*}}, !tbaa [[TAG_23:!.*]]
  store i64 9, i64* %overlap.9.i64, !tbaa !25
; CHECK-NEXT: %[[gep:.*]] = getelementptr inbounds [16 x i8], [16 x i8]* %[[test3_a3]], i64 0, i64 8
; CHECK-NEXT: %[[bitcast:.*]] = bitcast i8* %[[gep]] to i64*
; CHECK-NEXT: store i64 9, i64* %[[bitcast]], {{.*}}, !tbaa [[TAG_25:!.*]]

  ; Make two sequences of overlapping stores with more gaps and irregularities.
  %overlap2.1.0.i8 = getelementptr [300 x i8], [300 x i8]* %a, i64 0, i64 200
  %overlap2.1.1.i8 = getelementptr [300 x i8], [300 x i8]* %a, i64 0, i64 201
  %overlap2.1.2.i8 = getelementptr [300 x i8], [300 x i8]* %a, i64 0, i64 202
  %overlap2.1.3.i8 = getelementptr [300 x i8], [300 x i8]* %a, i64 0, i64 203

  %overlap2.2.0.i8 = getelementptr [300 x i8], [300 x i8]* %a, i64 0, i64 208
  %overlap2.2.1.i8 = getelementptr [300 x i8], [300 x i8]* %a, i64 0, i64 209
  %overlap2.2.2.i8 = getelementptr [300 x i8], [300 x i8]* %a, i64 0, i64 210
  %overlap2.2.3.i8 = getelementptr [300 x i8], [300 x i8]* %a, i64 0, i64 211

  %overlap2.1.0.i16 = bitcast i8* %overlap2.1.0.i8 to i16*
  %overlap2.1.0.i32 = bitcast i8* %overlap2.1.0.i8 to i32*
  %overlap2.1.1.i32 = bitcast i8* %overlap2.1.1.i8 to i32*
  %overlap2.1.2.i32 = bitcast i8* %overlap2.1.2.i8 to i32*
  %overlap2.1.3.i32 = bitcast i8* %overlap2.1.3.i8 to i32*
  store i8 1,  i8*  %overlap2.1.0.i8, !tbaa !27
; CHECK-NEXT: %[[gep:.*]] = getelementptr inbounds [7 x i8], [7 x i8]* %[[test3_a5]], i64 0, i64 0
; CHECK-NEXT: store i8 1, i8* %[[gep]], !tbaa [[TAG_27:!.*]]
  store i16 1, i16* %overlap2.1.0.i16, !tbaa !29
; CHECK-NEXT: %[[bitcast:.*]] = bitcast [7 x i8]* %[[test3_a5]] to i16*
; CHECK-NEXT: store i16 1, i16* %[[bitcast]], {{.*}}, !tbaa [[TAG_29:!.*]]
  store i32 1, i32* %overlap2.1.0.i32, !tbaa !31
; CHECK-NEXT: %[[bitcast:.*]] = bitcast [7 x i8]* %[[test3_a5]] to i32*
; CHECK-NEXT: store i32 1, i32* %[[bitcast]], {{.*}}, !tbaa [[TAG_31:!.*]]
  store i32 2, i32* %overlap2.1.1.i32, !tbaa !33
; CHECK-NEXT: %[[gep:.*]] = getelementptr inbounds [7 x i8], [7 x i8]* %[[test3_a5]], i64 0, i64 1
; CHECK-NEXT: %[[bitcast:.*]] = bitcast i8* %[[gep]] to i32*
; CHECK-NEXT: store i32 2, i32* %[[bitcast]], {{.*}}, !tbaa [[TAG_33:!.*]]
  store i32 3, i32* %overlap2.1.2.i32, !tbaa !35
; CHECK-NEXT: %[[gep:.*]] = getelementptr inbounds [7 x i8], [7 x i8]* %[[test3_a5]], i64 0, i64 2
; CHECK-NEXT: %[[bitcast:.*]] = bitcast i8* %[[gep]] to i32*
; CHECK-NEXT: store i32 3, i32* %[[bitcast]], {{.*}}, !tbaa [[TAG_35:!.*]]
  store i32 4, i32* %overlap2.1.3.i32, !tbaa !37
; CHECK-NEXT: %[[gep:.*]] = getelementptr inbounds [7 x i8], [7 x i8]* %[[test3_a5]], i64 0, i64 3
; CHECK-NEXT: %[[bitcast:.*]] = bitcast i8* %[[gep]] to i32*
; CHECK-NEXT: store i32 4, i32* %[[bitcast]], {{.*}}, !tbaa [[TAG_37:!.*]]

  %overlap2.2.0.i32 = bitcast i8* %overlap2.2.0.i8 to i32*
  %overlap2.2.1.i16 = bitcast i8* %overlap2.2.1.i8 to i16*
  %overlap2.2.1.i32 = bitcast i8* %overlap2.2.1.i8 to i32*
  %overlap2.2.2.i32 = bitcast i8* %overlap2.2.2.i8 to i32*
  %overlap2.2.3.i32 = bitcast i8* %overlap2.2.3.i8 to i32*
  store i32 1, i32* %overlap2.2.0.i32, !tbaa !39
; CHECK-NEXT: %[[bitcast:.*]] = bitcast [7 x i8]* %[[test3_a6]] to i32*
; CHECK-NEXT: store i32 1, i32* %[[bitcast]], {{.*}}, !tbaa [[TAG_39:!.*]]
  store i8 1,  i8*  %overlap2.2.1.i8, !tbaa !41
; CHECK-NEXT: %[[gep:.*]] = getelementptr inbounds [7 x i8], [7 x i8]* %[[test3_a6]], i64 0, i64 1
; CHECK-NEXT: store i8 1, i8* %[[gep]], !tbaa [[TAG_41:!.*]]
  store i16 1, i16* %overlap2.2.1.i16, !tbaa !43
; CHECK-NEXT: %[[gep:.*]] = getelementptr inbounds [7 x i8], [7 x i8]* %[[test3_a6]], i64 0, i64 1
; CHECK-NEXT: %[[bitcast:.*]] = bitcast i8* %[[gep]] to i16*
; CHECK-NEXT: store i16 1, i16* %[[bitcast]], {{.*}}, !tbaa [[TAG_43:!.*]]
  store i32 1, i32* %overlap2.2.1.i32, !tbaa !45
; CHECK-NEXT: %[[gep:.*]] = getelementptr inbounds [7 x i8], [7 x i8]* %[[test3_a6]], i64 0, i64 1
; CHECK-NEXT: %[[bitcast:.*]] = bitcast i8* %[[gep]] to i32*
; CHECK-NEXT: store i32 1, i32* %[[bitcast]], {{.*}}, !tbaa [[TAG_45:!.*]]
  store i32 3, i32* %overlap2.2.2.i32, !tbaa !47
; CHECK-NEXT: %[[gep:.*]] = getelementptr inbounds [7 x i8], [7 x i8]* %[[test3_a6]], i64 0, i64 2
; CHECK-NEXT: %[[bitcast:.*]] = bitcast i8* %[[gep]] to i32*
; CHECK-NEXT: store i32 3, i32* %[[bitcast]], {{.*}}, !tbaa [[TAG_47:!.*]]
  store i32 4, i32* %overlap2.2.3.i32, !tbaa !49
; CHECK-NEXT: %[[gep:.*]] = getelementptr inbounds [7 x i8], [7 x i8]* %[[test3_a6]], i64 0, i64 3
; CHECK-NEXT: %[[bitcast:.*]] = bitcast i8* %[[gep]] to i32*
; CHECK-NEXT: store i32 4, i32* %[[bitcast]], {{.*}}, !tbaa [[TAG_49:!.*]]

  %overlap2.prefix = getelementptr i8, i8* %overlap2.1.1.i8, i64 -4
  call void @llvm.memcpy.p0i8.p0i8.i32(i8* %overlap2.prefix, i8* %src, i32 8, i1 false), !tbaa !51
; CHECK-NEXT: %[[gep_dst:.*]] = getelementptr inbounds [42 x i8], [42 x i8]* %[[test3_a4]], i64 0, i64 39
; CHECK-NEXT: call void @llvm.memcpy.p0i8.p0i8.i32(i8* align 1 %[[gep_dst]], i8* align 1 %src, i32 3, {{.*}}), !tbaa [[TAG_51:!.*]]
; CHECK-NEXT: %[[gep_src:.*]] = getelementptr inbounds i8, i8* %src, i64 3
; CHECK-NEXT: %[[gep_dst:.*]] = getelementptr inbounds [7 x i8], [7 x i8]* %[[test3_a5]], i64 0, i64 0
; CHECK-NEXT: call void @llvm.memcpy.p0i8.p0i8.i32(i8* align 1 %[[gep_dst]], i8* align 1 %[[gep_src]], i32 5, {{.*}}), !tbaa [[TAG_51]]

  ; Bridge between the overlapping areas
  call void @llvm.memset.p0i8.i32(i8* %overlap2.1.2.i8, i8 42, i32 8, i1 false), !tbaa !53
; CHECK-NEXT: %[[gep:.*]] = getelementptr inbounds [7 x i8], [7 x i8]* %[[test3_a5]], i64 0, i64 2
; CHECK-NEXT: call void @llvm.memset.p0i8.i32(i8* align 1 %[[gep]], i8 42, i32 5, {{.*}}), !tbaa [[TAG_53:!.*]]
; ...promoted i8 store...
; CHECK-NEXT: %[[gep:.*]] = getelementptr inbounds [7 x i8], [7 x i8]* %[[test3_a6]], i64 0, i64 0
; CHECK-NEXT: call void @llvm.memset.p0i8.i32(i8* align 1 %[[gep]], i8 42, i32 2, {{.*}}), !tbaa [[TAG_53]]

  ; Entirely within the second overlap.
  call void @llvm.memcpy.p0i8.p0i8.i32(i8* %overlap2.2.1.i8, i8* %src, i32 5, i1 false), !tbaa !55
; CHECK-NEXT: %[[gep:.*]] = getelementptr inbounds [7 x i8], [7 x i8]* %[[test3_a6]], i64 0, i64 1
; CHECK-NEXT: call void @llvm.memcpy.p0i8.p0i8.i32(i8* align 1 %[[gep]], i8* align 1 %src, i32 5, {{.*}}), !tbaa [[TAG_55:!.*]]

  ; Trailing past the second overlap.
  call void @llvm.memcpy.p0i8.p0i8.i32(i8* %overlap2.2.2.i8, i8* %src, i32 8, i1 false), !tbaa !57
; CHECK-NEXT: %[[gep:.*]] = getelementptr inbounds [7 x i8], [7 x i8]* %[[test3_a6]], i64 0, i64 2
; CHECK-NEXT: call void @llvm.memcpy.p0i8.p0i8.i32(i8* align 1 %[[gep]], i8* align 1 %src, i32 5, {{.*}}), !tbaa [[TAG_57:!.*]]
; CHECK-NEXT: %[[gep_src:.*]] = getelementptr inbounds i8, i8* %src, i64 5
; CHECK-NEXT: %[[gep_dst:.*]] = getelementptr inbounds [85 x i8], [85 x i8]* %[[test3_a7]], i64 0, i64 0
; CHECK-NEXT: call void @llvm.memcpy.p0i8.p0i8.i32(i8* align 1 %[[gep_dst]], i8* align 1 %[[gep_src]], i32 3, {{.*}}), !tbaa [[TAG_57]]

  call void @llvm.memcpy.p0i8.p0i8.i32(i8* %dst, i8* %b, i32 300, i1 false), !tbaa !59
; CHECK-NEXT: %[[gep:.*]] = getelementptr inbounds [42 x i8], [42 x i8]* %[[test3_a1]], i64 0, i64 0
; CHECK-NEXT: call void @llvm.memcpy.p0i8.p0i8.i32(i8* align 1 %dst, i8* align 1 %[[gep]], i32 42, {{.*}}), !tbaa [[TAG_59:!.*]]
; CHECK-NEXT: %[[gep:.*]] = getelementptr inbounds i8, i8* %dst, i64 42
; CHECK-NEXT: store i8 0, i8* %[[gep]], {{.*}}, !tbaa [[TAG_59]]
; CHECK-NEXT: %[[gep_dst:.*]] = getelementptr inbounds i8, i8* %dst, i64 43
; CHECK-NEXT: %[[gep_src:.*]] = getelementptr inbounds [99 x i8], [99 x i8]* %[[test3_a2]], i64 0, i64 0
; CHECK-NEXT: call void @llvm.memcpy.p0i8.p0i8.i32(i8* align 1 %[[gep_dst]], i8* align 1 %[[gep_src]], i32 99, {{.*}}), !tbaa [[TAG_59]]
; CHECK-NEXT: %[[gep_dst:.*]] = getelementptr inbounds i8, i8* %dst, i64 142
; CHECK-NEXT: %[[gep_src:.*]] = getelementptr inbounds [16 x i8], [16 x i8]* %[[test3_a3]], i64 0, i64 0
; CHECK-NEXT: call void @llvm.memcpy.p0i8.p0i8.i32(i8* align 1 %[[gep_dst]], i8* align 1 %[[gep_src]], i32 16, {{.*}}), !tbaa [[TAG_59]]
; CHECK-NEXT: %[[gep_dst:.*]] = getelementptr inbounds i8, i8* %dst, i64 158
; CHECK-NEXT: %[[gep_src:.*]] = getelementptr inbounds [42 x i8], [42 x i8]* %[[test3_a4]], i64 0, i64 0
; CHECK-NEXT: call void @llvm.memcpy.p0i8.p0i8.i32(i8* align 1 %[[gep_dst]], i8* align 1 %[[gep_src]], i32 42, {{.*}}), !tbaa [[TAG_59]]
; CHECK-NEXT: %[[gep_dst:.*]] = getelementptr inbounds i8, i8* %dst, i64 200
; CHECK-NEXT: %[[gep_src:.*]] = getelementptr inbounds [7 x i8], [7 x i8]* %[[test3_a5]], i64 0, i64 0
; CHECK-NEXT: call void @llvm.memcpy.p0i8.p0i8.i32(i8* align 1 %[[gep_dst]], i8* align 1 %[[gep_src]], i32 7, {{.*}}), !tbaa [[TAG_59]]
; CHECK-NEXT: %[[gep:.*]] = getelementptr inbounds i8, i8* %dst, i64 207
; CHECK-NEXT: store i8 42, i8* %[[gep]], {{.*}}, !tbaa [[TAG_59]]
; CHECK-NEXT: %[[gep_dst:.*]] = getelementptr inbounds i8, i8* %dst, i64 208
; CHECK-NEXT: %[[gep_src:.*]] = getelementptr inbounds [7 x i8], [7 x i8]* %[[test3_a6]], i64 0, i64 0
; CHECK-NEXT: call void @llvm.memcpy.p0i8.p0i8.i32(i8* align 1 %[[gep_dst]], i8* align 1 %[[gep_src]], i32 7, {{.*}}), !tbaa [[TAG_59]]
; CHECK-NEXT: %[[gep_dst:.*]] = getelementptr inbounds i8, i8* %dst, i64 215
; CHECK-NEXT: %[[gep_src:.*]] = getelementptr inbounds [85 x i8], [85 x i8]* %[[test3_a7]], i64 0, i64 0
; CHECK-NEXT: call void @llvm.memcpy.p0i8.p0i8.i32(i8* align 1 %[[gep_dst]], i8* align 1 %[[gep_src]], i32 85, {{.*}}), !tbaa [[TAG_59]]

  ret void
}

define void @test4(i8* %dst, i8* %src) {
; CHECK-LABEL: @test4(

entry:
  %a = alloca [100 x i8]
; CHECK-NOT:  alloca
; CHECK:      %[[test4_a1:.*]] = alloca [20 x i8]
; CHECK-NEXT: %[[test4_a2:.*]] = alloca [7 x i8]
; CHECK-NEXT: %[[test4_a3:.*]] = alloca [10 x i8]
; CHECK-NEXT: %[[test4_a4:.*]] = alloca [7 x i8]
; CHECK-NEXT: %[[test4_a5:.*]] = alloca [7 x i8]
; CHECK-NEXT: %[[test4_a6:.*]] = alloca [40 x i8]

  %b = getelementptr [100 x i8], [100 x i8]* %a, i64 0, i64 0
  call void @llvm.memcpy.p0i8.p0i8.i32(i8* %b, i8* %src, i32 100, i1 false), !tbaa !0
; CHECK-NEXT: %[[gep:.*]] = getelementptr inbounds [20 x i8], [20 x i8]* %[[test4_a1]], i64 0, i64 0
; CHECK-NEXT: call void @llvm.memcpy.p0i8.p0i8.i32(i8* align 1 %[[gep]], i8* align 1 %src, i32 20, {{.*}}), !tbaa [[TAG_0]]
; CHECK-NEXT: %[[gep:.*]] = getelementptr inbounds i8, i8* %src, i64 20
; CHECK-NEXT: %[[bitcast:.*]] = bitcast i8* %[[gep]] to i16*
; CHECK-NEXT: %[[test4_r1:.*]] = load i16, i16* %[[bitcast]], {{.*}}, !tbaa [[TAG_0]]
; CHECK-NEXT: %[[gep:.*]] = getelementptr inbounds i8, i8* %src, i64 22
; CHECK-NEXT: %[[test4_r2:.*]] = load i8, i8* %[[gep]], {{.*}}, !tbaa [[TAG_0]]
; CHECK-NEXT: %[[gep_src:.*]] = getelementptr inbounds i8, i8* %src, i64 23
; CHECK-NEXT: %[[gep_dst:.*]] = getelementptr inbounds [7 x i8], [7 x i8]* %[[test4_a2]], i64 0, i64 0
; CHECK-NEXT: call void @llvm.memcpy.p0i8.p0i8.i32(i8* align 1 %[[gep_dst]], i8* align 1 %[[gep_src]], i32 7, {{.*}}), !tbaa [[TAG_0]]
; CHECK-NEXT: %[[gep_src:.*]] = getelementptr inbounds i8, i8* %src, i64 30
; CHECK-NEXT: %[[gep_dst:.*]] = getelementptr inbounds [10 x i8], [10 x i8]* %[[test4_a3]], i64 0, i64 0
; CHECK-NEXT: call void @llvm.memcpy.p0i8.p0i8.i32(i8* align 1 %[[gep_dst]], i8* align 1 %[[gep_src]], i32 10, {{.*}}), !tbaa [[TAG_0]]
; CHECK-NEXT: %[[gep:.*]] = getelementptr inbounds i8, i8* %src, i64 40
; CHECK-NEXT: %[[bitcast:.*]] = bitcast i8* %[[gep]] to i16*
; CHECK-NEXT: %[[test4_r3:.*]] = load i16, i16* %[[bitcast]], {{.*}}, !tbaa [[TAG_0]]
; CHECK-NEXT: %[[gep:.*]] = getelementptr inbounds i8, i8* %src, i64 42
; CHECK-NEXT: %[[test4_r4:.*]] = load i8, i8* %[[gep]], {{.*}}, !tbaa [[TAG_0]]
; CHECK-NEXT: %[[gep_src:.*]] = getelementptr inbounds i8, i8* %src, i64 43
; CHECK-NEXT: %[[gep_dst:.*]] = getelementptr inbounds [7 x i8], [7 x i8]* %[[test4_a4]], i64 0, i64 0
; CHECK-NEXT: call void @llvm.memcpy.p0i8.p0i8.i32(i8* align 1 %[[gep_dst]], i8* align 1 %[[gep_src]], i32 7, {{.*}}), !tbaa [[TAG_0]]
; CHECK-NEXT: %[[gep:.*]] = getelementptr inbounds i8, i8* %src, i64 50
; CHECK-NEXT: %[[bitcast:.*]] = bitcast i8* %[[gep]] to i16*
; CHECK-NEXT: %[[test4_r5:.*]] = load i16, i16* %[[bitcast]], {{.*}}, !tbaa [[TAG_0]]
; CHECK-NEXT: %[[gep:.*]] = getelementptr inbounds i8, i8* %src, i64 52
; CHECK-NEXT: %[[test4_r6:.*]] = load i8, i8* %[[gep]], {{.*}}, !tbaa [[TAG_0]]
; CHECK-NEXT: %[[gep_src:.*]] = getelementptr inbounds i8, i8* %src, i64 53
; CHECK-NEXT: %[[gep_dst:.*]] = getelementptr inbounds [7 x i8], [7 x i8]* %[[test4_a5]], i64 0, i64 0
; CHECK-NEXT: call void @llvm.memcpy.p0i8.p0i8.i32(i8* align 1 %[[gep_dst]], i8* align 1 %[[gep_src]], i32 7, {{.*}}), !tbaa [[TAG_0]]
; CHECK-NEXT: %[[gep_src:.*]] = getelementptr inbounds i8, i8* %src, i64 60
; CHECK-NEXT: %[[gep_dst:.*]] = getelementptr inbounds [40 x i8], [40 x i8]* %[[test4_a6]], i64 0, i64 0
; CHECK-NEXT: call void @llvm.memcpy.p0i8.p0i8.i32(i8* align 1 %[[gep_dst]], i8* align 1 %[[gep_src]], i32 40, {{.*}}), !tbaa [[TAG_0]]

  %a.src.1 = getelementptr [100 x i8], [100 x i8]* %a, i64 0, i64 20
  %a.dst.1 = getelementptr [100 x i8], [100 x i8]* %a, i64 0, i64 40
  call void @llvm.memcpy.p0i8.p0i8.i32(i8* %a.dst.1, i8* %a.src.1, i32 10, i1 false), !tbaa !3
; CHECK-NEXT: %[[gep_dst:.*]] = getelementptr inbounds [7 x i8], [7 x i8]* %[[test4_a4]], i64 0, i64 0
; CHECK-NEXT: %[[gep_src:.*]] = getelementptr inbounds [7 x i8], [7 x i8]* %[[test4_a2]], i64 0, i64 0
; CHECK-NEXT: call void @llvm.memcpy.p0i8.p0i8.i32(i8* align 1 %[[gep_dst]], i8* align 1 %[[gep_src]], i32 7, {{.*}}), !tbaa [[TAG_3]]

  ; Clobber a single element of the array, this should be promotable, and be deleted.
  %c = getelementptr [100 x i8], [100 x i8]* %a, i64 0, i64 42
  store i8 0, i8* %c

  %a.src.2 = getelementptr [100 x i8], [100 x i8]* %a, i64 0, i64 50
  call void @llvm.memmove.p0i8.p0i8.i32(i8* %a.dst.1, i8* %a.src.2, i32 10, i1 false), !tbaa !5
; CHECK-NEXT: %[[gep_dst:.*]] = getelementptr inbounds [7 x i8], [7 x i8]* %[[test4_a4]], i64 0, i64 0
; CHECK-NEXT: %[[gep_src:.*]] = getelementptr inbounds [7 x i8], [7 x i8]* %[[test4_a5]], i64 0, i64 0
; CHECK-NEXT: call void @llvm.memcpy.p0i8.p0i8.i32(i8* align 1 %[[gep_dst]], i8* align 1 %[[gep_src]], i32 7, {{.*}}), !tbaa [[TAG_5]]

  call void @llvm.memcpy.p0i8.p0i8.i32(i8* %dst, i8* %b, i32 100, i1 false), !tbaa !7
; CHECK-NEXT: %[[gep:.*]] = getelementptr inbounds [20 x i8], [20 x i8]* %[[test4_a1]], i64 0, i64 0
; CHECK-NEXT: call void @llvm.memcpy.p0i8.p0i8.i32(i8* align 1 %dst, i8* align 1 %[[gep]], i32 20, {{.*}}), !tbaa [[TAG_7]]
; CHECK-NEXT: %[[gep:.*]] = getelementptr inbounds i8, i8* %dst, i64 20
; CHECK-NEXT: %[[bitcast:.*]] = bitcast i8* %[[gep]] to i16*
; CHECK-NEXT: store i16 %[[test4_r1]], i16* %[[bitcast]], {{.*}}, !tbaa [[TAG_7]]
; CHECK-NEXT: %[[gep:.*]] = getelementptr inbounds i8, i8* %dst, i64 22
; CHECK-NEXT: store i8 %[[test4_r2]], i8* %[[gep]], {{.*}}, !tbaa [[TAG_7]]
; CHECK-NEXT: %[[gep_dst:.*]] = getelementptr inbounds i8, i8* %dst, i64 23
; CHECK-NEXT: %[[gep_src:.*]] = getelementptr inbounds [7 x i8], [7 x i8]* %[[test4_a2]], i64 0, i64 0
; CHECK-NEXT: call void @llvm.memcpy.p0i8.p0i8.i32(i8* align 1 %[[gep_dst]], i8* align 1 %[[gep_src]], i32 7, {{.*}}), !tbaa [[TAG_7]]
; CHECK-NEXT: %[[gep_dst:.*]] = getelementptr inbounds i8, i8* %dst, i64 30
; CHECK-NEXT: %[[gep_src:.*]] = getelementptr inbounds [10 x i8], [10 x i8]* %[[test4_a3]], i64 0, i64 0
; CHECK-NEXT: call void @llvm.memcpy.p0i8.p0i8.i32(i8* align 1 %[[gep_dst]], i8* align 1 %[[gep_src]], i32 10, {{.*}}), !tbaa [[TAG_7]]
; CHECK-NEXT: %[[gep:.*]] = getelementptr inbounds i8, i8* %dst, i64 40
; CHECK-NEXT: %[[bitcast:.*]] = bitcast i8* %[[gep]] to i16*
; CHECK-NEXT: store i16 %[[test4_r5]], i16* %[[bitcast]], {{.*}}, !tbaa [[TAG_7]]
; CHECK-NEXT: %[[gep:.*]] = getelementptr inbounds i8, i8* %dst, i64 42
; CHECK-NEXT: store i8 %[[test4_r6]], i8* %[[gep]], {{.*}}, !tbaa [[TAG_7]]
; CHECK-NEXT: %[[gep_dst:.*]] = getelementptr inbounds i8, i8* %dst, i64 43
; CHECK-NEXT: %[[gep_src:.*]] = getelementptr inbounds [7 x i8], [7 x i8]* %[[test4_a4]], i64 0, i64 0
; CHECK-NEXT: call void @llvm.memcpy.p0i8.p0i8.i32(i8* align 1 %[[gep_dst]], i8* align 1 %[[gep_src]], i32 7, {{.*}}), !tbaa [[TAG_7]]
; CHECK-NEXT: %[[gep:.*]] = getelementptr inbounds i8, i8* %dst, i64 50
; CHECK-NEXT: %[[bitcast:.*]] = bitcast i8* %[[gep]] to i16*
; CHECK-NEXT: store i16 %[[test4_r5]], i16* %[[bitcast]], {{.*}}, !tbaa [[TAG_7]]
; CHECK-NEXT: %[[gep:.*]] = getelementptr inbounds i8, i8* %dst, i64 52
; CHECK-NEXT: store i8 %[[test4_r6]], i8* %[[gep]], {{.*}}, !tbaa [[TAG_7]]
; CHECK-NEXT: %[[gep_dst:.*]] = getelementptr inbounds i8, i8* %dst, i64 53
; CHECK-NEXT: %[[gep_src:.*]] = getelementptr inbounds [7 x i8], [7 x i8]* %[[test4_a5]], i64 0, i64 0
; CHECK-NEXT: call void @llvm.memcpy.p0i8.p0i8.i32(i8* align 1 %[[gep_dst]], i8* align 1 %[[gep_src]], i32 7, {{.*}}), !tbaa [[TAG_7]]
; CHECK-NEXT: %[[gep_dst:.*]] = getelementptr inbounds i8, i8* %dst, i64 60
; CHECK-NEXT: %[[gep_src:.*]] = getelementptr inbounds [40 x i8], [40 x i8]* %[[test4_a6]], i64 0, i64 0
; CHECK-NEXT: call void @llvm.memcpy.p0i8.p0i8.i32(i8* align 1 %[[gep_dst]], i8* align 1 %[[gep_src]], i32 40, {{.*}}), !tbaa [[TAG_7]]

  ret void
}

declare void @llvm.memcpy.p0i8.p0i8.i32(i8* nocapture, i8* nocapture, i32, i1) nounwind
declare void @llvm.memcpy.p1i8.p0i8.i32(i8 addrspace(1)* nocapture, i8* nocapture, i32, i1) nounwind
declare void @llvm.memmove.p0i8.p0i8.i32(i8* nocapture, i8* nocapture, i32, i1) nounwind
declare void @llvm.memset.p0i8.i32(i8* nocapture, i8, i32, i1) nounwind

define i16 @test5() {
; CHECK-LABEL: @test5(
; CHECK-NOT: alloca float
; CHECK:      %[[cast:.*]] = bitcast float 0.0{{.*}} to i32
; CHECK-NEXT: %[[shr:.*]] = lshr i32 %[[cast]], 16
; CHECK-NEXT: %[[trunc:.*]] = trunc i32 %[[shr]] to i16
; CHECK-NEXT: ret i16 %[[trunc]]

entry:
  %a = alloca [4 x i8]
  %fptr = bitcast [4 x i8]* %a to float*
  store float 0.0, float* %fptr
  %ptr = getelementptr [4 x i8], [4 x i8]* %a, i32 0, i32 2
  %iptr = bitcast i8* %ptr to i16*
  %val = load i16, i16* %iptr
  ret i16 %val
}

define i32 @test6() {
; CHECK-LABEL: @test6(
; CHECK: alloca i32
; CHECK-NEXT: store volatile i32
; CHECK-NEXT: load i32, i32*
; CHECK-NEXT: ret i32

entry:
  %a = alloca [4 x i8]
  %ptr = getelementptr [4 x i8], [4 x i8]* %a, i32 0, i32 0
  call void @llvm.memset.p0i8.i32(i8* %ptr, i8 42, i32 4, i1 true)
  %iptr = bitcast i8* %ptr to i32*
  %val = load i32, i32* %iptr
  ret i32 %val
}

define void @test7(i8* %src, i8* %dst) {
; CHECK-LABEL: @test7(
; CHECK: alloca i32
; CHECK-NEXT: bitcast i8* %src to i32*
; CHECK-NEXT: load volatile i32, {{.*}}, !tbaa [[TAG_0]]
; CHECK-NEXT: store volatile i32 {{.*}}, !tbaa [[TAG_0]]
; CHECK-NEXT: bitcast i8* %dst to i32*
; CHECK-NEXT: load volatile i32, {{.*}}, !tbaa [[TAG_3]]
; CHECK-NEXT: store volatile i32 {{.*}}, !tbaa [[TAG_3]]
; CHECK-NEXT: ret

entry:
  %a = alloca [4 x i8]
  %ptr = getelementptr [4 x i8], [4 x i8]* %a, i32 0, i32 0
  call void @llvm.memcpy.p0i8.p0i8.i32(i8* %ptr, i8* %src, i32 4, i1 true), !tbaa !0
  call void @llvm.memcpy.p0i8.p0i8.i32(i8* %dst, i8* %ptr, i32 4, i1 true), !tbaa !3
  ret void
}


%S1 = type { i32, i32, [16 x i8] }
%S2 = type { %S1*, %S2* }

define %S2 @test8(%S2* %s2) {
; CHECK-LABEL: @test8(
entry:
  %new = alloca %S2
; CHECK-NOT: alloca

  %s2.next.ptr = getelementptr %S2, %S2* %s2, i64 0, i32 1
  %s2.next = load %S2*, %S2** %s2.next.ptr, !tbaa !0
; CHECK:      %[[gep:.*]] = getelementptr %S2, %S2* %s2, i64 0, i32 1
; CHECK-NEXT: %[[next:.*]] = load %S2*, %S2** %[[gep]], !tbaa [[TAG_0]]

  %s2.next.s1.ptr = getelementptr %S2, %S2* %s2.next, i64 0, i32 0
  %s2.next.s1 = load %S1*, %S1** %s2.next.s1.ptr, !tbaa !3
  %new.s1.ptr = getelementptr %S2, %S2* %new, i64 0, i32 0
  store %S1* %s2.next.s1, %S1** %new.s1.ptr, !tbaa !5
  %s2.next.next.ptr = getelementptr %S2, %S2* %s2.next, i64 0, i32 1
  %s2.next.next = load %S2*, %S2** %s2.next.next.ptr, !tbaa !7
  %new.next.ptr = getelementptr %S2, %S2* %new, i64 0, i32 1
  store %S2* %s2.next.next, %S2** %new.next.ptr, !tbaa !9
; CHECK-NEXT: %[[gep:.*]] = getelementptr %S2, %S2* %[[next]], i64 0, i32 0
; CHECK-NEXT: %[[next_s1:.*]] = load %S1*, %S1** %[[gep]], !tbaa [[TAG_3]]
; CHECK-NEXT: %[[gep:.*]] = getelementptr %S2, %S2* %[[next]], i64 0, i32 1
; CHECK-NEXT: %[[next_next:.*]] = load %S2*, %S2** %[[gep]], !tbaa [[TAG_7]]

  %new.s1 = load %S1*, %S1** %new.s1.ptr
  %result1 = insertvalue %S2 undef, %S1* %new.s1, 0
; CHECK-NEXT: %[[result1:.*]] = insertvalue %S2 undef, %S1* %[[next_s1]], 0
  %new.next = load %S2*, %S2** %new.next.ptr
  %result2 = insertvalue %S2 %result1, %S2* %new.next, 1
; CHECK-NEXT: %[[result2:.*]] = insertvalue %S2 %[[result1]], %S2* %[[next_next]], 1
  ret %S2 %result2
; CHECK-NEXT: ret %S2 %[[result2]]
}

define i64 @test9() {
; Ensure we can handle loads off the end of an alloca even when wrapped in
; weird bit casts and types. This is valid IR due to the alignment and masking
; off the bits past the end of the alloca.
;
; CHECK-LABEL: @test9(
; CHECK-NOT: alloca
; CHECK:      %[[b2:.*]] = zext i8 26 to i64
; CHECK-NEXT: %[[s2:.*]] = shl i64 %[[b2]], 16
; CHECK-NEXT: %[[m2:.*]] = and i64 undef, -16711681
; CHECK-NEXT: %[[i2:.*]] = or i64 %[[m2]], %[[s2]]
; CHECK-NEXT: %[[b1:.*]] = zext i8 0 to i64
; CHECK-NEXT: %[[s1:.*]] = shl i64 %[[b1]], 8
; CHECK-NEXT: %[[m1:.*]] = and i64 %[[i2]], -65281
; CHECK-NEXT: %[[i1:.*]] = or i64 %[[m1]], %[[s1]]
; CHECK-NEXT: %[[b0:.*]] = zext i8 0 to i64
; CHECK-NEXT: %[[m0:.*]] = and i64 %[[i1]], -256
; CHECK-NEXT: %[[i0:.*]] = or i64 %[[m0]], %[[b0]]
; CHECK-NEXT: %[[result:.*]] = and i64 %[[i0]], 16777215
; CHECK-NEXT: ret i64 %[[result]]

entry:
  %a = alloca { [3 x i8] }, align 8
  %gep1 = getelementptr inbounds { [3 x i8] }, { [3 x i8] }* %a, i32 0, i32 0, i32 0
  store i8 0, i8* %gep1, align 1
  %gep2 = getelementptr inbounds { [3 x i8] }, { [3 x i8] }* %a, i32 0, i32 0, i32 1
  store i8 0, i8* %gep2, align 1
  %gep3 = getelementptr inbounds { [3 x i8] }, { [3 x i8] }* %a, i32 0, i32 0, i32 2
  store i8 26, i8* %gep3, align 1
  %cast = bitcast { [3 x i8] }* %a to { i64 }*
  %elt = getelementptr inbounds { i64 }, { i64 }* %cast, i32 0, i32 0
  %load = load i64, i64* %elt
  %result = and i64 %load, 16777215
  ret i64 %result
}

define %S2* @test10() {
; CHECK-LABEL: @test10(
; CHECK-NOT: alloca %S2*
; CHECK: ret %S2* null

entry:
  %a = alloca [8 x i8]
  %ptr = getelementptr [8 x i8], [8 x i8]* %a, i32 0, i32 0
  call void @llvm.memset.p0i8.i32(i8* %ptr, i8 0, i32 8, i1 false)
  %s2ptrptr = bitcast i8* %ptr to %S2**
  %s2ptr = load %S2*, %S2** %s2ptrptr
  ret %S2* %s2ptr
}

define i32 @test11() {
; CHECK-LABEL: @test11(
; CHECK-NOT: alloca
; CHECK: ret i32 0

entry:
  %X = alloca i32
  br i1 undef, label %good, label %bad

good:
  %Y = getelementptr i32, i32* %X, i64 0
  store i32 0, i32* %Y
  %Z = load i32, i32* %Y
  ret i32 %Z

bad:
  %Y2 = getelementptr i32, i32* %X, i64 1
  store i32 0, i32* %Y2
  %Z2 = load i32, i32* %Y2
  ret i32 %Z2
}

define i8 @test12() {
; We fully promote these to the i24 load or store size, resulting in just masks
; and other operations that instcombine will fold, but no alloca.
;
; CHECK-LABEL: @test12(

entry:
  %a = alloca [3 x i8]
  %b = alloca [3 x i8]
; CHECK-NOT: alloca

  %a0ptr = getelementptr [3 x i8], [3 x i8]* %a, i64 0, i32 0
  store i8 0, i8* %a0ptr
  %a1ptr = getelementptr [3 x i8], [3 x i8]* %a, i64 0, i32 1
  store i8 0, i8* %a1ptr
  %a2ptr = getelementptr [3 x i8], [3 x i8]* %a, i64 0, i32 2
  store i8 0, i8* %a2ptr
  %aiptr = bitcast [3 x i8]* %a to i24*
  %ai = load i24, i24* %aiptr
; CHECK-NOT: store
; CHECK-NOT: load
; CHECK:      %[[ext2:.*]] = zext i8 0 to i24
; CHECK-NEXT: %[[shift2:.*]] = shl i24 %[[ext2]], 16
; CHECK-NEXT: %[[mask2:.*]] = and i24 undef, 65535
; CHECK-NEXT: %[[insert2:.*]] = or i24 %[[mask2]], %[[shift2]]
; CHECK-NEXT: %[[ext1:.*]] = zext i8 0 to i24
; CHECK-NEXT: %[[shift1:.*]] = shl i24 %[[ext1]], 8
; CHECK-NEXT: %[[mask1:.*]] = and i24 %[[insert2]], -65281
; CHECK-NEXT: %[[insert1:.*]] = or i24 %[[mask1]], %[[shift1]]
; CHECK-NEXT: %[[ext0:.*]] = zext i8 0 to i24
; CHECK-NEXT: %[[mask0:.*]] = and i24 %[[insert1]], -256
; CHECK-NEXT: %[[insert0:.*]] = or i24 %[[mask0]], %[[ext0]]

  %biptr = bitcast [3 x i8]* %b to i24*
  store i24 %ai, i24* %biptr
  %b0ptr = getelementptr [3 x i8], [3 x i8]* %b, i64 0, i32 0
  %b0 = load i8, i8* %b0ptr
  %b1ptr = getelementptr [3 x i8], [3 x i8]* %b, i64 0, i32 1
  %b1 = load i8, i8* %b1ptr
  %b2ptr = getelementptr [3 x i8], [3 x i8]* %b, i64 0, i32 2
  %b2 = load i8, i8* %b2ptr
; CHECK-NOT: store
; CHECK-NOT: load
; CHECK:      %[[trunc0:.*]] = trunc i24 %[[insert0]] to i8
; CHECK-NEXT: %[[shift1:.*]] = lshr i24 %[[insert0]], 8
; CHECK-NEXT: %[[trunc1:.*]] = trunc i24 %[[shift1]] to i8
; CHECK-NEXT: %[[shift2:.*]] = lshr i24 %[[insert0]], 16
; CHECK-NEXT: %[[trunc2:.*]] = trunc i24 %[[shift2]] to i8

  %bsum0 = add i8 %b0, %b1
  %bsum1 = add i8 %bsum0, %b2
  ret i8 %bsum1
; CHECK:      %[[sum0:.*]] = add i8 %[[trunc0]], %[[trunc1]]
; CHECK-NEXT: %[[sum1:.*]] = add i8 %[[sum0]], %[[trunc2]]
; CHECK-NEXT: ret i8 %[[sum1]]
}

define i32 @test13() {
; Ensure we don't crash and handle undefined loads that straddle the end of the
; allocation.
; CHECK-LABEL: @test13(
; CHECK:      %[[value:.*]] = zext i8 0 to i16
; CHECK-NEXT: %[[ret:.*]] = zext i16 %[[value]] to i32
; CHECK-NEXT: ret i32 %[[ret]]

entry:
  %a = alloca [3 x i8], align 2
  %b0ptr = getelementptr [3 x i8], [3 x i8]* %a, i64 0, i32 0
  store i8 0, i8* %b0ptr
  %b1ptr = getelementptr [3 x i8], [3 x i8]* %a, i64 0, i32 1
  store i8 0, i8* %b1ptr
  %b2ptr = getelementptr [3 x i8], [3 x i8]* %a, i64 0, i32 2
  store i8 0, i8* %b2ptr
  %iptrcast = bitcast [3 x i8]* %a to i16*
  %iptrgep = getelementptr i16, i16* %iptrcast, i64 1
  %i = load i16, i16* %iptrgep
  %ret = zext i16 %i to i32
  ret i32 %ret
}

%test14.struct = type { [3 x i32] }

define void @test14(...) nounwind uwtable {
; This is a strange case where we split allocas into promotable partitions, but
; also gain enough data to prove they must be dead allocas due to GEPs that walk
; across two adjacent allocas. Test that we don't try to promote or otherwise
; do bad things to these dead allocas, they should just be removed.
; CHECK-LABEL: @test14(
; CHECK-NEXT: entry:
; CHECK-NEXT: ret void

entry:
  %a = alloca %test14.struct
  %p = alloca %test14.struct*
  %0 = bitcast %test14.struct* %a to i8*
  %1 = getelementptr i8, i8* %0, i64 12
  %2 = bitcast i8* %1 to %test14.struct*
  %3 = getelementptr inbounds %test14.struct, %test14.struct* %2, i32 0, i32 0
  %4 = getelementptr inbounds %test14.struct, %test14.struct* %a, i32 0, i32 0
  %5 = bitcast [3 x i32]* %3 to i32*
  %6 = bitcast [3 x i32]* %4 to i32*
  %7 = load i32, i32* %6, align 4
  store i32 %7, i32* %5, align 4
  %8 = getelementptr inbounds i32, i32* %5, i32 1
  %9 = getelementptr inbounds i32, i32* %6, i32 1
  %10 = load i32, i32* %9, align 4
  store i32 %10, i32* %8, align 4
  %11 = getelementptr inbounds i32, i32* %5, i32 2
  %12 = getelementptr inbounds i32, i32* %6, i32 2
  %13 = load i32, i32* %12, align 4
  store i32 %13, i32* %11, align 4
  ret void
}

define i32 @test15(i1 %flag) nounwind uwtable {
; Ensure that when there are dead instructions using an alloca that are not
; loads or stores we still delete them during partitioning and rewriting.
; Otherwise we'll go to promote them while thy still have unpromotable uses.
; CHECK-LABEL: @test15(
; CHECK-NEXT: entry:
; CHECK-NEXT:   br label %loop
; CHECK:      loop:
; CHECK-NEXT:   br label %loop

entry:
  %l0 = alloca i64
  %l1 = alloca i64
  %l2 = alloca i64
  %l3 = alloca i64
  br label %loop

loop:
  %dead3 = phi i8* [ %gep3, %loop ], [ null, %entry ]

  store i64 1879048192, i64* %l0, align 8
  %bc0 = bitcast i64* %l0 to i8*
  %gep0 = getelementptr i8, i8* %bc0, i64 3
  %dead0 = bitcast i8* %gep0 to i64*

  store i64 1879048192, i64* %l1, align 8
  %bc1 = bitcast i64* %l1 to i8*
  %gep1 = getelementptr i8, i8* %bc1, i64 3
  %dead1 = getelementptr i8, i8* %gep1, i64 1

  store i64 1879048192, i64* %l2, align 8
  %bc2 = bitcast i64* %l2 to i8*
  %gep2.1 = getelementptr i8, i8* %bc2, i64 1
  %gep2.2 = getelementptr i8, i8* %bc2, i64 3
  ; Note that this select should get visited multiple times due to using two
  ; different GEPs off the same alloca. We should only delete it once.
  %dead2 = select i1 %flag, i8* %gep2.1, i8* %gep2.2

  store i64 1879048192, i64* %l3, align 8
  %bc3 = bitcast i64* %l3 to i8*
  %gep3 = getelementptr i8, i8* %bc3, i64 3

  br label %loop
}

define void @test16(i8* %src, i8* %dst) {
; Ensure that we can promote an alloca of [3 x i8] to an i24 SSA value.
; CHECK-LABEL: @test16(
; CHECK-NOT: alloca
; CHECK:      %[[srccast:.*]] = bitcast i8* %src to i24*
; CHECK-NEXT: load i24, i24* %[[srccast]], {{.*}}, !tbaa [[TAG_0]]
; CHECK-NEXT: %[[dstcast:.*]] = bitcast i8* %dst to i24*
; CHECK-NEXT: store i24 0, i24* %[[dstcast]], {{.*}}, !tbaa [[TAG_5]]
; CHECK-NEXT: ret void

entry:
  %a = alloca [3 x i8]
  %ptr = getelementptr [3 x i8], [3 x i8]* %a, i32 0, i32 0
  call void @llvm.memcpy.p0i8.p0i8.i32(i8* %ptr, i8* %src, i32 4, i1 false), !tbaa !0
  %cast = bitcast i8* %ptr to i24*
  store i24 0, i24* %cast, !tbaa !3
  call void @llvm.memcpy.p0i8.p0i8.i32(i8* %dst, i8* %ptr, i32 4, i1 false), !tbaa !5
  ret void
}

define void @test17(i8* %src, i8* %dst) {
; Ensure that we can rewrite unpromotable memcpys which extend past the end of
; the alloca.
; CHECK-LABEL: @test17(
; CHECK:      %[[a:.*]] = alloca [3 x i8]
; CHECK-NEXT: %[[ptr:.*]] = getelementptr [3 x i8], [3 x i8]* %[[a]], i32 0, i32 0
; CHECK-NEXT: call void @llvm.memcpy.p0i8.p0i8.i32(i8* %[[ptr]], i8* %src, {{.*}}), !tbaa [[TAG_0]]
; CHECK-NEXT: call void @llvm.memcpy.p0i8.p0i8.i32(i8* %dst, i8* %[[ptr]], {{.*}}), !tbaa [[TAG_3]]
; CHECK-NEXT: ret void

entry:
  %a = alloca [3 x i8]
  %ptr = getelementptr [3 x i8], [3 x i8]* %a, i32 0, i32 0
  call void @llvm.memcpy.p0i8.p0i8.i32(i8* %ptr, i8* %src, i32 4, i1 true), !tbaa !0
  call void @llvm.memcpy.p0i8.p0i8.i32(i8* %dst, i8* %ptr, i32 4, i1 true), !tbaa !3
  ret void
}

define void @test18(i8* %src, i8* %dst, i32 %size) {
; Preserve transfer instrinsics with a variable size, even if they overlap with
; fixed size operations. Further, continue to split and promote allocas preceding
; the variable sized intrinsic.
; CHECK-LABEL: @test18(
; CHECK:      %[[a:.*]] = alloca [34 x i8]
; CHECK:      %[[srcgep1:.*]] = getelementptr inbounds i8, i8* %src, i64 4
; CHECK-NEXT: %[[srccast1:.*]] = bitcast i8* %[[srcgep1]] to i32*
; CHECK-NEXT: %[[srcload:.*]] = load i32, i32* %[[srccast1]], {{.*}}, !tbaa [[TAG_0]]
; CHECK-NEXT: %[[agep1:.*]] = getelementptr inbounds [34 x i8], [34 x i8]* %[[a]], i64 0, i64 0
; CHECK-NEXT: call void @llvm.memcpy.p0i8.p0i8.i32(i8* align 1 %[[agep1]], i8* %src, i32 %size, {{.*}}), !tbaa [[TAG_3]]
; CHECK-NEXT: %[[agep2:.*]] = getelementptr inbounds [34 x i8], [34 x i8]* %[[a]], i64 0, i64 0
; CHECK-NEXT: call void @llvm.memset.p0i8.i32(i8* align 1 %[[agep2]], i8 42, i32 %size, {{.*}}), !tbaa [[TAG_5]]
; CHECK-NEXT: %[[dstcast1:.*]] = bitcast i8* %dst to i32*
; CHECK-NEXT: store i32 42, i32* %[[dstcast1]], {{.*}}, !tbaa [[TAG_9]]
; CHECK-NEXT: %[[dstgep1:.*]] = getelementptr inbounds i8, i8* %dst, i64 4
; CHECK-NEXT: %[[dstcast2:.*]] = bitcast i8* %[[dstgep1]] to i32*
; CHECK-NEXT: store i32 %[[srcload]], i32* %[[dstcast2]], {{.*}}, !tbaa [[TAG_9]]
; CHECK-NEXT: %[[agep3:.*]] = getelementptr inbounds [34 x i8], [34 x i8]* %[[a]], i64 0, i64 0
; CHECK-NEXT: call void @llvm.memcpy.p0i8.p0i8.i32(i8* %dst, i8* align 1 %[[agep3]], i32 %size, {{.*}}), !tbaa [[TAG_11]]
; CHECK-NEXT: ret void

entry:
  %a = alloca [42 x i8]
  %ptr = getelementptr [42 x i8], [42 x i8]* %a, i32 0, i32 0
  call void @llvm.memcpy.p0i8.p0i8.i32(i8* %ptr, i8* %src, i32 8, i1 false), !tbaa !0
  %ptr2 = getelementptr [42 x i8], [42 x i8]* %a, i32 0, i32 8
  call void @llvm.memcpy.p0i8.p0i8.i32(i8* %ptr2, i8* %src, i32 %size, i1 false), !tbaa !3
  call void @llvm.memset.p0i8.i32(i8* %ptr2, i8 42, i32 %size, i1 false), !tbaa !5
  %cast = bitcast i8* %ptr to i32*
  store i32 42, i32* %cast, !tbaa !7
  call void @llvm.memcpy.p0i8.p0i8.i32(i8* %dst, i8* %ptr, i32 8, i1 false), !tbaa !9
  call void @llvm.memcpy.p0i8.p0i8.i32(i8* %dst, i8* %ptr2, i32 %size, i1 false), !tbaa !11
  ret void
}

%opaque = type opaque

define i32 @test19(%opaque* %x) {
; This input will cause us to try to compute a natural GEP when rewriting
; pointers in such a way that we try to GEP through the opaque type. Previously,
; a check for an unsized type was missing and this crashed. Ensure it behaves
; reasonably now.
; CHECK-LABEL: @test19(
; CHECK-NOT: alloca
; CHECK: ret i32 undef

entry:
  %a = alloca { i64, i8* }
  %cast1 = bitcast %opaque* %x to i8*
  %cast2 = bitcast { i64, i8* }* %a to i8*
  call void @llvm.memcpy.p0i8.p0i8.i32(i8* %cast2, i8* %cast1, i32 16, i1 false)
  %gep = getelementptr inbounds { i64, i8* }, { i64, i8* }* %a, i32 0, i32 0
  %val = load i64, i64* %gep
  ret i32 undef
}

declare void @llvm.memcpy.p0i8.p1i8.i32(i8* nocapture, i8 addrspace(1)* nocapture, i32, i32, i1) nounwind

define i32 @test19_addrspacecast(%opaque* %x) {
; This input will cause us to try to compute a natural GEP when rewriting
; pointers in such a way that we try to GEP through the opaque type. Previously,
; a check for an unsized type was missing and this crashed. Ensure it behaves
; reasonably now.
; CHECK-LABEL: @test19_addrspacecast(
; CHECK-NOT: alloca
; CHECK: ret i32 undef

entry:
  %a = alloca { i64, i8* }
  %cast1 = addrspacecast %opaque* %x to i8 addrspace(1)*
  %cast2 = bitcast { i64, i8* }* %a to i8*
  call void @llvm.memcpy.p0i8.p1i8.i32(i8* %cast2, i8 addrspace(1)* %cast1, i32 16, i32 1, i1 false)
  %gep = getelementptr inbounds { i64, i8* }* %a, i32 0, i32 0
  %val = load i64* %gep
  ret i32 undef
}

define i32 @test20() {
; Ensure we can track negative offsets (before the beginning of the alloca) and
; negative relative offsets from offsets starting past the end of the alloca.
; CHECK-LABEL: @test20(
; CHECK-NOT: alloca
; CHECK: %[[sum1:.*]] = add i32 1, 2
; CHECK: %[[sum2:.*]] = add i32 %[[sum1]], 3
; CHECK: ret i32 %[[sum2]]

entry:
  %a = alloca [3 x i32]
  %gep1 = getelementptr [3 x i32], [3 x i32]* %a, i32 0, i32 0
  store i32 1, i32* %gep1
  %gep2.1 = getelementptr [3 x i32], [3 x i32]* %a, i32 0, i32 -2
  %gep2.2 = getelementptr i32, i32* %gep2.1, i32 3
  store i32 2, i32* %gep2.2
  %gep3.1 = getelementptr [3 x i32], [3 x i32]* %a, i32 0, i32 14
  %gep3.2 = getelementptr i32, i32* %gep3.1, i32 -12
  store i32 3, i32* %gep3.2

  %load1 = load i32, i32* %gep1
  %load2 = load i32, i32* %gep2.2
  %load3 = load i32, i32* %gep3.2
  %sum1 = add i32 %load1, %load2
  %sum2 = add i32 %sum1, %load3
  ret i32 %sum2
}

declare void @llvm.memset.p0i8.i64(i8* nocapture, i8, i64, i1) nounwind

define i8 @test21() {
; Test allocations and offsets which border on overflow of the int64_t used
; internally. This is really awkward to really test as LLVM doesn't really
; support such extreme constructs cleanly.
; CHECK-LABEL: @test21(
; CHECK-NOT: alloca
; CHECK: or i8 -1, -1

entry:
  %a = alloca [2305843009213693951 x i8]
  %gep0 = getelementptr [2305843009213693951 x i8], [2305843009213693951 x i8]* %a, i64 0, i64 2305843009213693949
  store i8 255, i8* %gep0
  %gep1 = getelementptr [2305843009213693951 x i8], [2305843009213693951 x i8]* %a, i64 0, i64 -9223372036854775807
  %gep2 = getelementptr i8, i8* %gep1, i64 -1
  call void @llvm.memset.p0i8.i64(i8* %gep2, i8 0, i64 18446744073709551615, i1 false)
  %gep3 = getelementptr i8, i8* %gep1, i64 9223372036854775807
  %gep4 = getelementptr i8, i8* %gep3, i64 9223372036854775807
  %gep5 = getelementptr i8, i8* %gep4, i64 -6917529027641081857
  store i8 255, i8* %gep5
  %cast1 = bitcast i8* %gep4 to i32*
  store i32 0, i32* %cast1
  %load = load i8, i8* %gep0
  %gep6 = getelementptr i8, i8* %gep0, i32 1
  %load2 = load i8, i8* %gep6
  %result = or i8 %load, %load2
  ret i8 %result
}

%PR13916.struct = type { i8 }

define void @PR13916.1() {
; Ensure that we handle overlapping memcpy intrinsics correctly, especially in
; the case where there is a directly identical value for both source and dest.
; CHECK: @PR13916.1
; CHECK-NOT: alloca
; CHECK: ret void

entry:
  %a = alloca i8
  call void @llvm.memcpy.p0i8.p0i8.i32(i8* %a, i8* %a, i32 1, i1 false)
  %tmp2 = load i8, i8* %a
  ret void
}

define void @PR13916.2() {
; Check whether we continue to handle them correctly when they start off with
; different pointer value chains, but during rewriting we coalesce them into the
; same value.
; CHECK: @PR13916.2
; CHECK-NOT: alloca
; CHECK: ret void

entry:
  %a = alloca %PR13916.struct, align 1
  br i1 undef, label %if.then, label %if.end

if.then:
  %tmp0 = bitcast %PR13916.struct* %a to i8*
  %tmp1 = bitcast %PR13916.struct* %a to i8*
  call void @llvm.memcpy.p0i8.p0i8.i32(i8* %tmp0, i8* %tmp1, i32 1, i1 false)
  br label %if.end

if.end:
  %gep = getelementptr %PR13916.struct, %PR13916.struct* %a, i32 0, i32 0
  %tmp2 = load i8, i8* %gep
  ret void
}

define void @PR13990() {
; Ensure we can handle cases where processing one alloca causes the other
; alloca to become dead and get deleted. This might crash or fail under
; Valgrind if we regress.
; CHECK-LABEL: @PR13990(
; CHECK-NOT: alloca
; CHECK: unreachable
; CHECK: unreachable

entry:
  %tmp1 = alloca i8*
  %tmp2 = alloca i8*
  br i1 undef, label %bb1, label %bb2

bb1:
  store i8* undef, i8** %tmp2
  br i1 undef, label %bb2, label %bb3

bb2:
  %tmp50 = select i1 undef, i8** %tmp2, i8** %tmp1
  br i1 undef, label %bb3, label %bb4

bb3:
  unreachable

bb4:
  unreachable
}

define double @PR13969(double %x) {
; Check that we detect when promotion will un-escape an alloca and iterate to
; re-try running SROA over that alloca. Without that, the two allocas that are
; stored into a dead alloca don't get rewritten and promoted.
; CHECK-LABEL: @PR13969(

entry:
  %a = alloca double
  %b = alloca double*
  %c = alloca double
; CHECK-NOT: alloca

  store double %x, double* %a
  store double* %c, double** %b
  store double* %a, double** %b
  store double %x, double* %c
  %ret = load double, double* %a
; CHECK-NOT: store
; CHECK-NOT: load

  ret double %ret
; CHECK: ret double %x
}

%PR14034.struct = type { { {} }, i32, %PR14034.list }
%PR14034.list = type { %PR14034.list*, %PR14034.list* }

define void @PR14034() {
; This test case tries to form GEPs into the empty leading struct members, and
; subsequently crashed (under valgrind) before we fixed the PR. The important
; thing is to handle empty structs gracefully.
; CHECK-LABEL: @PR14034(

entry:
  %a = alloca %PR14034.struct
  %list = getelementptr %PR14034.struct, %PR14034.struct* %a, i32 0, i32 2
  %prev = getelementptr %PR14034.list, %PR14034.list* %list, i32 0, i32 1
  store %PR14034.list* undef, %PR14034.list** %prev
  %cast0 = bitcast %PR14034.struct* undef to i8*
  %cast1 = bitcast %PR14034.struct* %a to i8*
  call void @llvm.memcpy.p0i8.p0i8.i32(i8* %cast0, i8* %cast1, i32 12, i1 false)
  ret void
}

define i32 @test22(i32 %x) {
; Test that SROA and promotion is not confused by a grab bax mixture of pointer
; types involving wrapper aggregates and zero-length aggregate members.
; CHECK-LABEL: @test22(

entry:
  %a1 = alloca { { [1 x { i32 }] } }
  %a2 = alloca { {}, { float }, [0 x i8] }
  %a3 = alloca { [0 x i8], { [0 x double], [1 x [1 x <4 x i8>]], {} }, { { {} } } }
; CHECK-NOT: alloca

  %wrap1 = insertvalue [1 x { i32 }] undef, i32 %x, 0, 0
  %gep1 = getelementptr { { [1 x { i32 }] } }, { { [1 x { i32 }] } }* %a1, i32 0, i32 0, i32 0
  store [1 x { i32 }] %wrap1, [1 x { i32 }]* %gep1

  %gep2 = getelementptr { { [1 x { i32 }] } }, { { [1 x { i32 }] } }* %a1, i32 0, i32 0
  %ptrcast1 = bitcast { [1 x { i32 }] }* %gep2 to { [1 x { float }] }*
  %load1 = load { [1 x { float }] }, { [1 x { float }] }* %ptrcast1
  %unwrap1 = extractvalue { [1 x { float }] } %load1, 0, 0

  %wrap2 = insertvalue { {}, { float }, [0 x i8] } undef, { float } %unwrap1, 1
  store { {}, { float }, [0 x i8] } %wrap2, { {}, { float }, [0 x i8] }* %a2

  %gep3 = getelementptr { {}, { float }, [0 x i8] }, { {}, { float }, [0 x i8] }* %a2, i32 0, i32 1, i32 0
  %ptrcast2 = bitcast float* %gep3 to <4 x i8>*
  %load3 = load <4 x i8>, <4 x i8>* %ptrcast2
  %valcast1 = bitcast <4 x i8> %load3 to i32

  %wrap3 = insertvalue [1 x [1 x i32]] undef, i32 %valcast1, 0, 0
  %wrap4 = insertvalue { [1 x [1 x i32]], {} } undef, [1 x [1 x i32]] %wrap3, 0
  %gep4 = getelementptr { [0 x i8], { [0 x double], [1 x [1 x <4 x i8>]], {} }, { { {} } } }, { [0 x i8], { [0 x double], [1 x [1 x <4 x i8>]], {} }, { { {} } } }* %a3, i32 0, i32 1
  %ptrcast3 = bitcast { [0 x double], [1 x [1 x <4 x i8>]], {} }* %gep4 to { [1 x [1 x i32]], {} }*
  store { [1 x [1 x i32]], {} } %wrap4, { [1 x [1 x i32]], {} }* %ptrcast3

  %gep5 = getelementptr { [0 x i8], { [0 x double], [1 x [1 x <4 x i8>]], {} }, { { {} } } }, { [0 x i8], { [0 x double], [1 x [1 x <4 x i8>]], {} }, { { {} } } }* %a3, i32 0, i32 1, i32 1, i32 0
  %ptrcast4 = bitcast [1 x <4 x i8>]* %gep5 to { {}, float, {} }*
  %load4 = load { {}, float, {} }, { {}, float, {} }* %ptrcast4
  %unwrap2 = extractvalue { {}, float, {} } %load4, 1
  %valcast2 = bitcast float %unwrap2 to i32

  ret i32 %valcast2
; CHECK: ret i32
}

define void @PR14059.1(double* %d) {
; In PR14059 a peculiar construct was identified as something that is used
; pervasively in ARM's ABI-calling-convention lowering: the passing of a struct
; of doubles via an array of i32 in order to place the data into integer
; registers. This in turn was missed as an optimization by SROA due to the
; partial loads and stores of integers to the double alloca we were trying to
; form and promote. The solution is to widen the integer operations to be
; whole-alloca operations, and perform the appropriate bitcasting on the
; *values* rather than the pointers. When this works, partial reads and writes
; via integers can be promoted away.
; CHECK: @PR14059.1
; CHECK-NOT: alloca
; CHECK: ret void

entry:
  %X.sroa.0.i = alloca double, align 8
  %0 = bitcast double* %X.sroa.0.i to i8*
  call void @llvm.lifetime.start.p0i8(i64 -1, i8* %0)

  ; Store to the low 32-bits...
  %X.sroa.0.0.cast2.i = bitcast double* %X.sroa.0.i to i32*
  store i32 0, i32* %X.sroa.0.0.cast2.i, align 8

  ; Also use a memset to the middle 32-bits for fun.
  %X.sroa.0.2.raw_idx2.i = getelementptr inbounds i8, i8* %0, i32 2
  call void @llvm.memset.p0i8.i64(i8* %X.sroa.0.2.raw_idx2.i, i8 0, i64 4, i1 false)

  ; Or a memset of the whole thing.
  call void @llvm.memset.p0i8.i64(i8* %0, i8 0, i64 8, i1 false)

  ; Write to the high 32-bits with a memcpy.
  %X.sroa.0.4.raw_idx4.i = getelementptr inbounds i8, i8* %0, i32 4
  %d.raw = bitcast double* %d to i8*
  call void @llvm.memcpy.p0i8.p0i8.i32(i8* %X.sroa.0.4.raw_idx4.i, i8* %d.raw, i32 4, i1 false)

  ; Store to the high 32-bits...
  %X.sroa.0.4.cast5.i = bitcast i8* %X.sroa.0.4.raw_idx4.i to i32*
  store i32 1072693248, i32* %X.sroa.0.4.cast5.i, align 4

  ; Do the actual math...
  %X.sroa.0.0.load1.i = load double, double* %X.sroa.0.i, align 8
  %accum.real.i = load double, double* %d, align 8
  %add.r.i = fadd double %accum.real.i, %X.sroa.0.0.load1.i
  store double %add.r.i, double* %d, align 8
  call void @llvm.lifetime.end.p0i8(i64 -1, i8* %0)
  ret void
}

define i64 @PR14059.2({ float, float }* %phi) {
; Check that SROA can split up alloca-wide integer loads and stores where the
; underlying alloca has smaller components that are accessed independently. This
; shows up particularly with ABI lowering patterns coming out of Clang that rely
; on the particular register placement of a single large integer return value.
; CHECK: @PR14059.2

entry:
  %retval = alloca { float, float }, align 4
  ; CHECK-NOT: alloca

  %0 = bitcast { float, float }* %retval to i64*
  store i64 0, i64* %0
  ; CHECK-NOT: store

  %phi.realp = getelementptr inbounds { float, float }, { float, float }* %phi, i32 0, i32 0
  %phi.real = load float, float* %phi.realp
  %phi.imagp = getelementptr inbounds { float, float }, { float, float }* %phi, i32 0, i32 1
  %phi.imag = load float, float* %phi.imagp
  ; CHECK:      %[[realp:.*]] = getelementptr inbounds { float, float }, { float, float }* %phi, i32 0, i32 0
  ; CHECK-NEXT: %[[real:.*]] = load float, float* %[[realp]]
  ; CHECK-NEXT: %[[imagp:.*]] = getelementptr inbounds { float, float }, { float, float }* %phi, i32 0, i32 1
  ; CHECK-NEXT: %[[imag:.*]] = load float, float* %[[imagp]]

  %real = getelementptr inbounds { float, float }, { float, float }* %retval, i32 0, i32 0
  %imag = getelementptr inbounds { float, float }, { float, float }* %retval, i32 0, i32 1
  store float %phi.real, float* %real
  store float %phi.imag, float* %imag
  ; CHECK-NEXT: %[[real_convert:.*]] = bitcast float %[[real]] to i32
  ; CHECK-NEXT: %[[imag_convert:.*]] = bitcast float %[[imag]] to i32
  ; CHECK-NEXT: %[[imag_ext:.*]] = zext i32 %[[imag_convert]] to i64
  ; CHECK-NEXT: %[[imag_shift:.*]] = shl i64 %[[imag_ext]], 32
  ; CHECK-NEXT: %[[imag_mask:.*]] = and i64 undef, 4294967295
  ; CHECK-NEXT: %[[imag_insert:.*]] = or i64 %[[imag_mask]], %[[imag_shift]]
  ; CHECK-NEXT: %[[real_ext:.*]] = zext i32 %[[real_convert]] to i64
  ; CHECK-NEXT: %[[real_mask:.*]] = and i64 %[[imag_insert]], -4294967296
  ; CHECK-NEXT: %[[real_insert:.*]] = or i64 %[[real_mask]], %[[real_ext]]

  %1 = load i64, i64* %0, align 1
  ret i64 %1
  ; CHECK-NEXT: ret i64 %[[real_insert]]
}

define void @PR14105({ [16 x i8] }* %ptr) {
; Ensure that when rewriting the GEP index '-1' for this alloca we preserve is
; sign as negative. We use a volatile memcpy to ensure promotion never actually
; occurs.
; CHECK-LABEL: @PR14105(

entry:
  %a = alloca { [16 x i8] }, align 8
; CHECK: alloca [16 x i8], align 8

  %gep = getelementptr inbounds { [16 x i8] }, { [16 x i8] }* %ptr, i64 -1
; CHECK-NEXT: getelementptr inbounds { [16 x i8] }, { [16 x i8] }* %ptr, i64 -1, i32 0, i64 0

  %cast1 = bitcast { [16 x i8 ] }* %gep to i8*
  %cast2 = bitcast { [16 x i8 ] }* %a to i8*
  call void @llvm.memcpy.p0i8.p0i8.i32(i8* align 8 %cast1, i8* align 8 %cast2, i32 16, i1 true)
  ret void
; CHECK: ret
}

define void @PR14105_as1({ [16 x i8] } addrspace(1)* %ptr) {
; Make sure this the right address space pointer is used for type check.
; CHECK-LABEL: @PR14105_as1(

entry:
  %a = alloca { [16 x i8] }, align 8
; CHECK: alloca [16 x i8], align 8

  %gep = getelementptr inbounds { [16 x i8] }, { [16 x i8] } addrspace(1)* %ptr, i64 -1
; CHECK-NEXT: getelementptr inbounds { [16 x i8] }, { [16 x i8] } addrspace(1)* %ptr, i16 -1, i32 0, i16 0

  %cast1 = bitcast { [16 x i8 ] } addrspace(1)* %gep to i8 addrspace(1)*
  %cast2 = bitcast { [16 x i8 ] }* %a to i8*
  call void @llvm.memcpy.p1i8.p0i8.i32(i8 addrspace(1)* align 8 %cast1, i8* align 8 %cast2, i32 16, i1 true)
  ret void
; CHECK: ret
}

define void @PR14465() {
; Ensure that we don't crash when analyzing a alloca larger than the maximum
; integer type width (MAX_INT_BITS) supported by llvm (1048576*32 > (1<<23)-1).
; CHECK-LABEL: @PR14465(

  %stack = alloca [1048576 x i32], align 16
; CHECK: alloca [1048576 x i32]
  %cast = bitcast [1048576 x i32]* %stack to i8*
  call void @llvm.memset.p0i8.i64(i8* align 16 %cast, i8 -2, i64 4194304, i1 false)
  ret void
; CHECK: ret
}

define void @PR14548(i1 %x) {
; Handle a mixture of i1 and i8 loads and stores to allocas. This particular
; pattern caused crashes and invalid output in the PR, and its nature will
; trigger a mixture in several permutations as we resolve each alloca
; iteratively.
; Note that we don't do a particularly good *job* of handling these mixtures,
; but the hope is that this is very rare.
; CHECK-LABEL: @PR14548(

entry:
  %a = alloca <{ i1 }>, align 8
  %b = alloca <{ i1 }>, align 8
; CHECK:      %[[a:.*]] = alloca i8, align 8
; CHECK-NEXT: %[[b:.*]] = alloca i8, align 8

  %b.i1 = bitcast <{ i1 }>* %b to i1*
  store i1 %x, i1* %b.i1, align 8
  %b.i8 = bitcast <{ i1 }>* %b to i8*
  %foo = load i8, i8* %b.i8, align 1
; CHECK-NEXT: %[[b_cast:.*]] = bitcast i8* %[[b]] to i1*
; CHECK-NEXT: store i1 %x, i1* %[[b_cast]], align 8
; CHECK-NEXT: {{.*}} = load i8, i8* %[[b]], align 8

  %a.i8 = bitcast <{ i1 }>* %a to i8*
  call void @llvm.memcpy.p0i8.p0i8.i32(i8* %a.i8, i8* %b.i8, i32 1, i1 false) nounwind
  %bar = load i8, i8* %a.i8, align 1
  %a.i1 = getelementptr inbounds <{ i1 }>, <{ i1 }>* %a, i32 0, i32 0
  %baz = load i1, i1* %a.i1, align 1
; CHECK-NEXT: %[[copy:.*]] = load i8, i8* %[[b]], align 8
; CHECK-NEXT: store i8 %[[copy]], i8* %[[a]], align 8
; CHECK-NEXT: {{.*}} = load i8, i8* %[[a]], align 8
; CHECK-NEXT: %[[a_cast:.*]] = bitcast i8* %[[a]] to i1*
; CHECK-NEXT: {{.*}} = load i1, i1* %[[a_cast]], align 8

  ret void
}

define <3 x i8> @PR14572.1(i32 %x) {
; Ensure that a split integer store which is wider than the type size of the
; alloca (relying on the alloc size padding) doesn't trigger an assert.
; CHECK: @PR14572.1

entry:
  %a = alloca <3 x i8>, align 4
; CHECK-NOT: alloca

  %cast = bitcast <3 x i8>* %a to i32*
  store i32 %x, i32* %cast, align 1
  %y = load <3 x i8>, <3 x i8>* %a, align 4
  ret <3 x i8> %y
; CHECK: ret <3 x i8>
}

define i32 @PR14572.2(<3 x i8> %x) {
; Ensure that a split integer load which is wider than the type size of the
; alloca (relying on the alloc size padding) doesn't trigger an assert.
; CHECK: @PR14572.2

entry:
  %a = alloca <3 x i8>, align 4
; CHECK-NOT: alloca

  store <3 x i8> %x, <3 x i8>* %a, align 1
  %cast = bitcast <3 x i8>* %a to i32*
  %y = load i32, i32* %cast, align 4
  ret i32 %y
; CHECK: ret i32
}

define i32 @PR14601(i32 %x) {
; Don't try to form a promotable integer alloca when there is a variable length
; memory intrinsic.
; CHECK-LABEL: @PR14601(

entry:
  %a = alloca i32
; CHECK: alloca

  %a.i8 = bitcast i32* %a to i8*
  call void @llvm.memset.p0i8.i32(i8* %a.i8, i8 0, i32 %x, i1 false)
  %v = load i32, i32* %a
  ret i32 %v
}

define void @PR15674(i8* %data, i8* %src, i32 %size) {
; Arrange (via control flow) to have unmerged stores of a particular width to
; an alloca where we incrementally store from the end of the array toward the
; beginning of the array. Ensure that the final integer store, despite being
; convertable to the integer type that we end up promoting this alloca toward,
; doesn't get widened to a full alloca store.
; CHECK-LABEL: @PR15674(

entry:
  %tmp = alloca [4 x i8], align 1
; CHECK: alloca i32

  switch i32 %size, label %end [
    i32 4, label %bb4
    i32 3, label %bb3
    i32 2, label %bb2
    i32 1, label %bb1
  ]

bb4:
  %src.gep3 = getelementptr inbounds i8, i8* %src, i32 3
  %src.3 = load i8, i8* %src.gep3
  %tmp.gep3 = getelementptr inbounds [4 x i8], [4 x i8]* %tmp, i32 0, i32 3
  store i8 %src.3, i8* %tmp.gep3
; CHECK: store i8

  br label %bb3

bb3:
  %src.gep2 = getelementptr inbounds i8, i8* %src, i32 2
  %src.2 = load i8, i8* %src.gep2
  %tmp.gep2 = getelementptr inbounds [4 x i8], [4 x i8]* %tmp, i32 0, i32 2
  store i8 %src.2, i8* %tmp.gep2
; CHECK: store i8

  br label %bb2

bb2:
  %src.gep1 = getelementptr inbounds i8, i8* %src, i32 1
  %src.1 = load i8, i8* %src.gep1
  %tmp.gep1 = getelementptr inbounds [4 x i8], [4 x i8]* %tmp, i32 0, i32 1
  store i8 %src.1, i8* %tmp.gep1
; CHECK: store i8

  br label %bb1

bb1:
  %src.gep0 = getelementptr inbounds i8, i8* %src, i32 0
  %src.0 = load i8, i8* %src.gep0
  %tmp.gep0 = getelementptr inbounds [4 x i8], [4 x i8]* %tmp, i32 0, i32 0
  store i8 %src.0, i8* %tmp.gep0
; CHECK: store i8

  br label %end

end:
  %tmp.raw = bitcast [4 x i8]* %tmp to i8*
  call void @llvm.memcpy.p0i8.p0i8.i32(i8* %data, i8* %tmp.raw, i32 %size, i1 false)
  ret void
; CHECK: ret void
}

define void @PR15805(i1 %a, i1 %b) {
; CHECK-LABEL: @PR15805(
; CHECK-NOT: alloca
; CHECK: ret void

  %c = alloca i64, align 8
  %p.0.c = select i1 undef, i64* %c, i64* %c
  %cond.in = select i1 undef, i64* %p.0.c, i64* %c
  %cond = load i64, i64* %cond.in, align 8
  ret void
}

define void @PR15805.1(i1 %a, i1 %b) {
; Same as the normal PR15805, but rigged to place the use before the def inside
; of looping unreachable code. This helps ensure that we aren't sensitive to the
; order in which the uses of the alloca are visited.
;
; CHECK-LABEL: @PR15805.1(
; CHECK-NOT: alloca
; CHECK: ret void

  %c = alloca i64, align 8
  br label %exit

loop:
  %cond.in = select i1 undef, i64* %c, i64* %p.0.c
  %p.0.c = select i1 undef, i64* %c, i64* %c
  %cond = load i64, i64* %cond.in, align 8
  br i1 undef, label %loop, label %exit

exit:
  ret void
}

define void @PR16651.1(i8* %a) {
; This test case caused a crash due to the volatile memcpy in combination with
; lowering to integer loads and stores of a width other than that of the original
; memcpy.
;
; CHECK-LABEL: @PR16651.1(
; CHECK: alloca i16
; CHECK: alloca i8
; CHECK: alloca i8
; CHECK: unreachable

entry:
  %b = alloca i32, align 4
  %b.cast = bitcast i32* %b to i8*
  call void @llvm.memcpy.p0i8.p0i8.i32(i8* align 4 %b.cast, i8* align 4 %a, i32 4, i1 true)
  %b.gep = getelementptr inbounds i8, i8* %b.cast, i32 2
  load i8, i8* %b.gep, align 2
  unreachable
}

define void @PR16651.2() {
; This test case caused a crash due to failing to promote given a select that
; can't be speculated. It shouldn't be promoted, but we missed that fact when
; analyzing whether we could form a vector promotion because that code didn't
; bail on select instructions.
;
; CHECK-LABEL: @PR16651.2(
; CHECK: alloca <2 x float>
; CHECK: ret void

entry:
  %tv1 = alloca { <2 x float>, <2 x float> }, align 8
  %0 = getelementptr { <2 x float>, <2 x float> }, { <2 x float>, <2 x float> }* %tv1, i64 0, i32 1
  store <2 x float> undef, <2 x float>* %0, align 8
  %1 = getelementptr inbounds { <2 x float>, <2 x float> }, { <2 x float>, <2 x float> }* %tv1, i64 0, i32 1, i64 0
  %cond105.in.i.i = select i1 undef, float* null, float* %1
  %cond105.i.i = load float, float* %cond105.in.i.i, align 8
  ret void
}

define void @test23(i32 %x) {
; CHECK-LABEL: @test23(
; CHECK-NOT: alloca
; CHECK: ret void
entry:
  %a = alloca i32, align 4
  store i32 %x, i32* %a, align 4
  %gep1 = getelementptr inbounds i32, i32* %a, i32 1
  %gep0 = getelementptr inbounds i32, i32* %a, i32 0
  %cast1 = bitcast i32* %gep1 to i8*
  %cast0 = bitcast i32* %gep0 to i8*
  call void @llvm.memcpy.p0i8.p0i8.i32(i8* %cast1, i8* %cast0, i32 4, i1 false)
  ret void
}

define void @PR18615() {
; CHECK-LABEL: @PR18615(
; CHECK-NOT: alloca
; CHECK: ret void
entry:
  %f = alloca i8
  %gep = getelementptr i8, i8* %f, i64 -1
  call void @llvm.memcpy.p0i8.p0i8.i32(i8* undef, i8* %gep, i32 1, i1 false)
  ret void
}

define void @test24(i8* %src, i8* %dst) {
; CHECK-LABEL: @test24(
; CHECK: alloca i64, align 16
; CHECK: load volatile i64, i64* %{{[^,]*}}, align 1, !tbaa [[TAG_0]]
; CHECK: store volatile i64 %{{[^,]*}}, i64* %{{[^,]*}}, align 16, !tbaa [[TAG_0]]
; CHECK: load volatile i64, i64* %{{[^,]*}}, align 16, !tbaa [[TAG_3]]
; CHECK: store volatile i64 %{{[^,]*}}, i64* %{{[^,]*}}, align 1, !tbaa [[TAG_3]]

entry:
  %a = alloca i64, align 16
  %ptr = bitcast i64* %a to i8*
  call void @llvm.memcpy.p0i8.p0i8.i32(i8* %ptr, i8* %src, i32 8, i1 true), !tbaa !0
  call void @llvm.memcpy.p0i8.p0i8.i32(i8* %dst, i8* %ptr, i32 8, i1 true), !tbaa !3
  ret void
}

define float @test25() {
; Check that we split up stores in order to promote the smaller SSA values.. These types
; of patterns can arise because LLVM maps small memcpy's to integer load and
; stores. If we get a memcpy of an aggregate (such as C and C++ frontends would
; produce, but so might any language frontend), this will in many cases turn into
; an integer load and store. SROA needs to be extremely powerful to correctly
; handle these cases and form splitable and promotable SSA values.
;
; CHECK-LABEL: @test25(
; CHECK-NOT: alloca
; CHECK: %[[F1:.*]] = bitcast i32 0 to float
; CHECK: %[[F2:.*]] = bitcast i32 1065353216 to float
; CHECK: %[[SUM:.*]] = fadd float %[[F1]], %[[F2]]
; CHECK: ret float %[[SUM]]

entry:
  %a = alloca i64
  %b = alloca i64
  %a.cast = bitcast i64* %a to [2 x float]*
  %a.gep1 = getelementptr [2 x float], [2 x float]* %a.cast, i32 0, i32 0
  %a.gep2 = getelementptr [2 x float], [2 x float]* %a.cast, i32 0, i32 1
  %b.cast = bitcast i64* %b to [2 x float]*
  %b.gep1 = getelementptr [2 x float], [2 x float]* %b.cast, i32 0, i32 0
  %b.gep2 = getelementptr [2 x float], [2 x float]* %b.cast, i32 0, i32 1
  store float 0.0, float* %a.gep1
  store float 1.0, float* %a.gep2
  %v = load i64, i64* %a
  store i64 %v, i64* %b
  %f1 = load float, float* %b.gep1
  %f2 = load float, float* %b.gep2
  %ret = fadd float %f1, %f2
  ret float %ret
}

@complex1 = external global [2 x float]
@complex2 = external global [2 x float]

define void @test26() {
; Test a case of splitting up loads and stores against a globals.
;
; CHECK-LABEL: @test26(
; CHECK-NOT: alloca
; CHECK: %[[L1:.*]] = load i32, i32* bitcast
; CHECK: %[[L2:.*]] = load i32, i32* bitcast
; CHECK: %[[F1:.*]] = bitcast i32 %[[L1]] to float
; CHECK: %[[F2:.*]] = bitcast i32 %[[L2]] to float
; CHECK: %[[SUM:.*]] = fadd float %[[F1]], %[[F2]]
; CHECK: %[[C1:.*]] = bitcast float %[[SUM]] to i32
; CHECK: %[[C2:.*]] = bitcast float %[[SUM]] to i32
; CHECK: store i32 %[[C1]], i32* bitcast
; CHECK: store i32 %[[C2]], i32* bitcast
; CHECK: ret void

entry:
  %a = alloca i64
  %a.cast = bitcast i64* %a to [2 x float]*
  %a.gep1 = getelementptr [2 x float], [2 x float]* %a.cast, i32 0, i32 0
  %a.gep2 = getelementptr [2 x float], [2 x float]* %a.cast, i32 0, i32 1
  %v1 = load i64, i64* bitcast ([2 x float]* @complex1 to i64*)
  store i64 %v1, i64* %a
  %f1 = load float, float* %a.gep1
  %f2 = load float, float* %a.gep2
  %sum = fadd float %f1, %f2
  store float %sum, float* %a.gep1
  store float %sum, float* %a.gep2
  %v2 = load i64, i64* %a
  store i64 %v2, i64* bitcast ([2 x float]* @complex2 to i64*)
  ret void
}

define float @test27() {
; Another, more complex case of splittable i64 loads and stores. This example
; is a particularly challenging one because the load and store both point into
; the alloca SROA is processing, and they overlap but at an offset.
;
; CHECK-LABEL: @test27(
; CHECK-NOT: alloca
; CHECK: %[[F1:.*]] = bitcast i32 0 to float
; CHECK: %[[F2:.*]] = bitcast i32 1065353216 to float
; CHECK: %[[SUM:.*]] = fadd float %[[F1]], %[[F2]]
; CHECK: ret float %[[SUM]]

entry:
  %a = alloca [12 x i8]
  %gep1 = getelementptr [12 x i8], [12 x i8]* %a, i32 0, i32 0
  %gep2 = getelementptr [12 x i8], [12 x i8]* %a, i32 0, i32 4
  %gep3 = getelementptr [12 x i8], [12 x i8]* %a, i32 0, i32 8
  %iptr1 = bitcast i8* %gep1 to i64*
  %iptr2 = bitcast i8* %gep2 to i64*
  %fptr1 = bitcast i8* %gep1 to float*
  %fptr2 = bitcast i8* %gep2 to float*
  %fptr3 = bitcast i8* %gep3 to float*
  store float 0.0, float* %fptr1
  store float 1.0, float* %fptr2
  %v = load i64, i64* %iptr1
  store i64 %v, i64* %iptr2
  %f1 = load float, float* %fptr2
  %f2 = load float, float* %fptr3
  %ret = fadd float %f1, %f2
  ret float %ret
}

define i32 @PR22093() {
; Test that we don't try to pre-split a splittable store of a splittable but
; not pre-splittable load over the same alloca. We "handle" this case when the
; load is unsplittable but unrelated to this alloca by just generating extra
; loads without touching the original, but when the original load was out of
; this alloca we need to handle it specially to ensure the splits line up
; properly for rewriting.
;
; CHECK-LABEL: @PR22093(
; CHECK-NOT: alloca
; CHECK: alloca i16
; CHECK-NOT: alloca
; CHECK: store volatile i16

entry:
  %a = alloca i32
  %a.cast = bitcast i32* %a to i16*
  store volatile i16 42, i16* %a.cast
  %load = load i32, i32* %a
  store i32 %load, i32* %a
  ret i32 %load
}

define void @PR22093.2() {
; Another way that we end up being unable to split a particular set of loads
; and stores can even have ordering importance. Here we have a load which is
; pre-splittable by itself, and the first store is also compatible. But the
; second store of the load makes the load unsplittable because of a mismatch of
; splits. Because this makes the load unsplittable, we also have to go back and
; remove the first store from the presplit candidates as its load won't be
; presplit.
;
; CHECK-LABEL: @PR22093.2(
; CHECK-NOT: alloca
; CHECK: alloca i16
; CHECK-NEXT: alloca i8
; CHECK-NOT: alloca
; CHECK: store volatile i16
; CHECK: store volatile i8

entry:
  %a = alloca i64
  %a.cast1 = bitcast i64* %a to i32*
  %a.cast2 = bitcast i64* %a to i16*
  store volatile i16 42, i16* %a.cast2
  %load = load i32, i32* %a.cast1
  store i32 %load, i32* %a.cast1
  %a.gep1 = getelementptr i32, i32* %a.cast1, i32 1
  %a.cast3 = bitcast i32* %a.gep1 to i8*
  store volatile i8 13, i8* %a.cast3
  store i32 %load, i32* %a.gep1
  ret void
}

define void @PR23737() {
; CHECK-LABEL: @PR23737(
; CHECK: store atomic volatile {{.*}} seq_cst
; CHECK: load atomic volatile {{.*}} seq_cst
entry:
  %ptr = alloca i64, align 8
  store atomic volatile i64 0, i64* %ptr seq_cst, align 8
  %load = load atomic volatile i64, i64* %ptr seq_cst, align 8
  ret void
}

define i16 @PR24463() {
; Ensure we can handle a very interesting case where there is an integer-based
; rewrite of the uses of the alloca, but where one of the integers in that is
; a sub-integer that requires extraction *and* extends past the end of the
; alloca. SROA can split the alloca to avoid shift or trunc.
;
; CHECK-LABEL: @PR24463(
; CHECK-NOT: alloca
; CHECK-NOT: trunc
; CHECK-NOT: lshr
; CHECK: %[[ZEXT:.*]] = zext i8 {{.*}} to i16
; CHECK: ret i16 %[[ZEXT]]
entry:
  %alloca = alloca [3 x i8]
  %gep1 = getelementptr inbounds [3 x i8], [3 x i8]* %alloca, i64 0, i64 1
  %bc1 = bitcast i8* %gep1 to i16*
  store i16 0, i16* %bc1
  %gep2 = getelementptr inbounds [3 x i8], [3 x i8]* %alloca, i64 0, i64 2
  %bc2 = bitcast i8* %gep2 to i16*
  %load = load i16, i16* %bc2
  ret i16 %load
}

%struct.STest = type { %struct.SPos, %struct.SPos }
%struct.SPos = type { float, float }

define void @PR25873(%struct.STest* %outData) {
; CHECK-LABEL: @PR25873(
; CHECK: store i32 1123418112
; CHECK: store i32 1139015680
; CHECK: %[[HIZEXT:.*]] = zext i32 1139015680 to i64
; CHECK: %[[HISHL:.*]] = shl i64 %[[HIZEXT]], 32
; CHECK: %[[HIMASK:.*]] = and i64 undef, 4294967295
; CHECK: %[[HIINSERT:.*]] = or i64 %[[HIMASK]], %[[HISHL]]
; CHECK: %[[LOZEXT:.*]] = zext i32 1123418112 to i64
; CHECK: %[[LOMASK:.*]] = and i64 %[[HIINSERT]], -4294967296
; CHECK: %[[LOINSERT:.*]] = or i64 %[[LOMASK]], %[[LOZEXT]]
; CHECK: store i64 %[[LOINSERT]]
entry:
  %tmpData = alloca %struct.STest, align 8
  %0 = bitcast %struct.STest* %tmpData to i8*
  call void @llvm.lifetime.start.p0i8(i64 16, i8* %0)
  %x = getelementptr inbounds %struct.STest, %struct.STest* %tmpData, i64 0, i32 0, i32 0
  store float 1.230000e+02, float* %x, align 8
  %y = getelementptr inbounds %struct.STest, %struct.STest* %tmpData, i64 0, i32 0, i32 1
  store float 4.560000e+02, float* %y, align 4
  %m_posB = getelementptr inbounds %struct.STest, %struct.STest* %tmpData, i64 0, i32 1
  %1 = bitcast %struct.STest* %tmpData to i64*
  %2 = bitcast %struct.SPos* %m_posB to i64*
  %3 = load i64, i64* %1, align 8
  store i64 %3, i64* %2, align 8
  %4 = bitcast %struct.STest* %outData to i8*
  call void @llvm.memcpy.p0i8.p0i8.i64(i8* align 4 %4, i8* align 4 %0, i64 16, i1 false)
  call void @llvm.lifetime.end.p0i8(i64 16, i8* %0)
  ret void
}

declare void @llvm.memcpy.p0i8.p0i8.i64(i8* nocapture, i8* nocapture, i64, i1) nounwind

define void @PR27999() unnamed_addr {
; CHECK-LABEL: @PR27999(
; CHECK: entry-block:
; CHECK-NEXT: ret void
entry-block:
  %0 = alloca [2 x i64], align 8
  %1 = bitcast [2 x i64]* %0 to i8*
  call void @llvm.lifetime.start.p0i8(i64 16, i8* %1)
  %2 = getelementptr inbounds [2 x i64], [2 x i64]* %0, i32 0, i32 1
  %3 = bitcast i64* %2 to i8*
  call void @llvm.lifetime.end.p0i8(i64 8, i8* %3)
  ret void
}

define void @PR29139() {
; CHECK-LABEL: @PR29139(
; CHECK: bb1:
; CHECK-NEXT: ret void
bb1:
  %e.7.sroa.6.i = alloca i32, align 1
  %e.7.sroa.6.0.load81.i = load i32, i32* %e.7.sroa.6.i, align 1
  %0 = bitcast i32* %e.7.sroa.6.i to i8*
  call void @llvm.lifetime.end.p0i8(i64 2, i8* %0)
  ret void
}

; PR35657 reports assertion failure with this code
define void @PR35657(i64 %v) {
; CHECK-LABEL: @PR35657
; CHECK: call void @callee16(i16 %{{.*}})
; CHECK: call void @callee48(i48 %{{.*}})
; CHECK: ret void
entry:
  %a48 = alloca i48
  %a48.cast64 = bitcast i48* %a48 to i64*
  store i64 %v, i64* %a48.cast64
  %a48.cast16 = bitcast i48* %a48 to i16*
  %b0_15 = load i16, i16* %a48.cast16
  %a48.cast8 = bitcast i48* %a48 to i8*
  %a48_offset2 = getelementptr inbounds i8, i8* %a48.cast8, i64 2
  %a48_offset2.cast48 = bitcast i8* %a48_offset2 to i48*
  %b16_63 = load i48, i48* %a48_offset2.cast48, align 2
  call void @callee16(i16 %b0_15)
  call void @callee48(i48 %b16_63)
  ret void
}

declare void @callee16(i16 %a)
declare void @callee48(i48 %a)

define void @test28(i64 %v) #0 {
; SROA should split the first i64 store to avoid additional and/or instructions
; when storing into i32 fields

; CHECK-LABEL: @test28(
; CHECK-NOT: alloca
; CHECK-NOT: and
; CHECK-NOT: or
; CHECK:      %[[shift:.*]] = lshr i64 %v, 32
; CHECK-NEXT: %{{.*}} = trunc i64 %[[shift]] to i32
; CHECK-NEXT: ret void

entry:
  %t = alloca { i64, i32, i32 }

  %b = getelementptr { i64, i32, i32 }, { i64, i32, i32 }* %t, i32 0, i32 1
  %0 = bitcast i32* %b to i64*
  store i64 %v, i64* %0

  %1 = load i32, i32* %b
  %c = getelementptr { i64, i32, i32 }, { i64, i32, i32 }* %t, i32 0, i32 2
  store i32 %1, i32* %c
  ret void
}

!0 = !{!1, !1, i64 0, i64 1}
!1 = !{!2, i64 1, !"type_0"}
!2 = !{!"root"}
!3 = !{!4, !4, i64 0, i64 1}
!4 = !{!2, i64 1, !"type_3"}
!5 = !{!6, !6, i64 0, i64 1}
!6 = !{!2, i64 1, !"type_5"}
!7 = !{!8, !8, i64 0, i64 1}
!8 = !{!2, i64 1, !"type_7"}
!9 = !{!10, !10, i64 0, i64 1}
!10 = !{!2, i64 1, !"type_9"}
!11 = !{!12, !12, i64 0, i64 1}
!12 = !{!2, i64 1, !"type_11"}
!13 = !{!14, !14, i64 0, i64 1}
!14 = !{!2, i64 1, !"type_13"}
!15 = !{!16, !16, i64 0, i64 1}
!16 = !{!2, i64 1, !"type_15"}
!17 = !{!18, !18, i64 0, i64 1}
!18 = !{!2, i64 1, !"type_17"}
!19 = !{!20, !20, i64 0, i64 1}
!20 = !{!2, i64 1, !"type_19"}
!21 = !{!22, !22, i64 0, i64 1}
!22 = !{!2, i64 1, !"type_21"}
!23 = !{!24, !24, i64 0, i64 1}
!24 = !{!2, i64 1, !"type_23"}
!25 = !{!26, !26, i64 0, i64 1}
!26 = !{!2, i64 1, !"type_25"}
!27 = !{!28, !28, i64 0, i64 1}
!28 = !{!2, i64 1, !"type_27"}
!29 = !{!30, !30, i64 0, i64 1}
!30 = !{!2, i64 1, !"type_29"}
!31 = !{!32, !32, i64 0, i64 1}
!32 = !{!2, i64 1, !"type_31"}
!33 = !{!34, !34, i64 0, i64 1}
!34 = !{!2, i64 1, !"type_33"}
!35 = !{!36, !36, i64 0, i64 1}
!36 = !{!2, i64 1, !"type_35"}
!37 = !{!38, !38, i64 0, i64 1}
!38 = !{!2, i64 1, !"type_37"}
!39 = !{!40, !40, i64 0, i64 1}
!40 = !{!2, i64 1, !"type_39"}
!41 = !{!42, !42, i64 0, i64 1}
!42 = !{!2, i64 1, !"type_41"}
!43 = !{!44, !44, i64 0, i64 1}
!44 = !{!2, i64 1, !"type_43"}
!45 = !{!46, !46, i64 0, i64 1}
!46 = !{!2, i64 1, !"type_45"}
!47 = !{!48, !48, i64 0, i64 1}
!48 = !{!2, i64 1, !"type_47"}
!49 = !{!50, !50, i64 0, i64 1}
!50 = !{!2, i64 1, !"type_49"}
!51 = !{!52, !52, i64 0, i64 1}
!52 = !{!2, i64 1, !"type_51"}
!53 = !{!54, !54, i64 0, i64 1}
!54 = !{!2, i64 1, !"type_53"}
!55 = !{!56, !56, i64 0, i64 1}
!56 = !{!2, i64 1, !"type_55"}
!57 = !{!58, !58, i64 0, i64 1}
!58 = !{!2, i64 1, !"type_57"}
!59 = !{!60, !60, i64 0, i64 1}
!60 = !{!2, i64 1, !"type_59"}

; CHECK-DAG: [[TYPE_0:!.*]] = !{{{.*}}, !"type_0"}
; CHECK-DAG: [[TAG_0]] = !{[[TYPE_0]], [[TYPE_0]], i64 0, i64 1}
; CHECK-DAG: [[TYPE_3:!.*]] = !{{{.*}}, !"type_3"}
; CHECK-DAG: [[TAG_3]] = !{[[TYPE_3]], [[TYPE_3]], i64 0, i64 1}
; CHECK-DAG: [[TYPE_5:!.*]] = !{{{.*}}, !"type_5"}
; CHECK-DAG: [[TAG_5]] = !{[[TYPE_5]], [[TYPE_5]], i64 0, i64 1}
; CHECK-DAG: [[TYPE_7:!.*]] = !{{{.*}}, !"type_7"}
; CHECK-DAG: [[TAG_7]] = !{[[TYPE_7]], [[TYPE_7]], i64 0, i64 1}
; CHECK-DAG: [[TYPE_9:!.*]] = !{{{.*}}, !"type_9"}
; CHECK-DAG: [[TAG_9]] = !{[[TYPE_9]], [[TYPE_9]], i64 0, i64 1}
; CHECK-DAG: [[TYPE_11:!.*]] = !{{{.*}}, !"type_11"}
; CHECK-DAG: [[TAG_11]] = !{[[TYPE_11]], [[TYPE_11]], i64 0, i64 1}
; CHECK-DAG: [[TYPE_13:!.*]] = !{{{.*}}, !"type_13"}
; CHECK-DAG: [[TAG_13]] = !{[[TYPE_13]], [[TYPE_13]], i64 0, i64 1}
; CHECK-DAG: [[TYPE_15:!.*]] = !{{{.*}}, !"type_15"}
; CHECK-DAG: [[TAG_15]] = !{[[TYPE_15]], [[TYPE_15]], i64 0, i64 1}
; CHECK-DAG: [[TYPE_17:!.*]] = !{{{.*}}, !"type_17"}
; CHECK-DAG: [[TAG_17]] = !{[[TYPE_17]], [[TYPE_17]], i64 0, i64 1}
; CHECK-DAG: [[TYPE_19:!.*]] = !{{{.*}}, !"type_19"}
; CHECK-DAG: [[TAG_19]] = !{[[TYPE_19]], [[TYPE_19]], i64 0, i64 1}
; CHECK-DAG: [[TYPE_21:!.*]] = !{{{.*}}, !"type_21"}
; CHECK-DAG: [[TAG_21]] = !{[[TYPE_21]], [[TYPE_21]], i64 0, i64 1}
; CHECK-DAG: [[TYPE_23:!.*]] = !{{{.*}}, !"type_23"}
; CHECK-DAG: [[TAG_23]] = !{[[TYPE_23]], [[TYPE_23]], i64 0, i64 1}
; CHECK-DAG: [[TYPE_25:!.*]] = !{{{.*}}, !"type_25"}
; CHECK-DAG: [[TAG_25]] = !{[[TYPE_25]], [[TYPE_25]], i64 0, i64 1}
; CHECK-DAG: [[TYPE_27:!.*]] = !{{{.*}}, !"type_27"}
; CHECK-DAG: [[TAG_27]] = !{[[TYPE_27]], [[TYPE_27]], i64 0, i64 1}
; CHECK-DAG: [[TYPE_29:!.*]] = !{{{.*}}, !"type_29"}
; CHECK-DAG: [[TAG_29]] = !{[[TYPE_29]], [[TYPE_29]], i64 0, i64 1}
; CHECK-DAG: [[TYPE_31:!.*]] = !{{{.*}}, !"type_31"}
; CHECK-DAG: [[TAG_31]] = !{[[TYPE_31]], [[TYPE_31]], i64 0, i64 1}
; CHECK-DAG: [[TYPE_33:!.*]] = !{{{.*}}, !"type_33"}
; CHECK-DAG: [[TAG_33]] = !{[[TYPE_33]], [[TYPE_33]], i64 0, i64 1}
; CHECK-DAG: [[TYPE_35:!.*]] = !{{{.*}}, !"type_35"}
; CHECK-DAG: [[TAG_35]] = !{[[TYPE_35]], [[TYPE_35]], i64 0, i64 1}
; CHECK-DAG: [[TYPE_37:!.*]] = !{{{.*}}, !"type_37"}
; CHECK-DAG: [[TAG_37]] = !{[[TYPE_37]], [[TYPE_37]], i64 0, i64 1}
; CHECK-DAG: [[TYPE_39:!.*]] = !{{{.*}}, !"type_39"}
; CHECK-DAG: [[TAG_39]] = !{[[TYPE_39]], [[TYPE_39]], i64 0, i64 1}
; CHECK-DAG: [[TYPE_41:!.*]] = !{{{.*}}, !"type_41"}
; CHECK-DAG: [[TAG_41]] = !{[[TYPE_41]], [[TYPE_41]], i64 0, i64 1}
; CHECK-DAG: [[TYPE_43:!.*]] = !{{{.*}}, !"type_43"}
; CHECK-DAG: [[TAG_43]] = !{[[TYPE_43]], [[TYPE_43]], i64 0, i64 1}
; CHECK-DAG: [[TYPE_45:!.*]] = !{{{.*}}, !"type_45"}
; CHECK-DAG: [[TAG_45]] = !{[[TYPE_45]], [[TYPE_45]], i64 0, i64 1}
; CHECK-DAG: [[TYPE_47:!.*]] = !{{{.*}}, !"type_47"}
; CHECK-DAG: [[TAG_47]] = !{[[TYPE_47]], [[TYPE_47]], i64 0, i64 1}
; CHECK-DAG: [[TYPE_49:!.*]] = !{{{.*}}, !"type_49"}
; CHECK-DAG: [[TAG_49]] = !{[[TYPE_49]], [[TYPE_49]], i64 0, i64 1}
; CHECK-DAG: [[TYPE_51:!.*]] = !{{{.*}}, !"type_51"}
; CHECK-DAG: [[TAG_51]] = !{[[TYPE_51]], [[TYPE_51]], i64 0, i64 1}
; CHECK-DAG: [[TYPE_53:!.*]] = !{{{.*}}, !"type_53"}
; CHECK-DAG: [[TAG_53]] = !{[[TYPE_53]], [[TYPE_53]], i64 0, i64 1}
; CHECK-DAG: [[TYPE_55:!.*]] = !{{{.*}}, !"type_55"}
; CHECK-DAG: [[TAG_55]] = !{[[TYPE_55]], [[TYPE_55]], i64 0, i64 1}
; CHECK-DAG: [[TYPE_57:!.*]] = !{{{.*}}, !"type_57"}
; CHECK-DAG: [[TAG_57]] = !{[[TYPE_57]], [[TYPE_57]], i64 0, i64 1}
; CHECK-DAG: [[TYPE_59:!.*]] = !{{{.*}}, !"type_59"}
; CHECK-DAG: [[TAG_59]] = !{[[TYPE_59]], [[TYPE_59]], i64 0, i64 1}<|MERGE_RESOLUTION|>--- conflicted
+++ resolved
@@ -65,7 +65,6 @@
   ret i64 %Z
 }
 
-<<<<<<< HEAD
 define i64 @test2_addrspacecast(i64 %X) {
 ; CHECK-LABEL: @test2_addrspacecast(
 ; CHECK-NOT: alloca
@@ -82,10 +81,7 @@
   ret i64 %Z
 }
 
-define void @test3(i8* %dst, i8* %src) {
-=======
 define void @test3(i8* %dst, i8* align 8 %src) {
->>>>>>> 85918dae
 ; CHECK-LABEL: @test3(
 
 entry:
