--- conflicted
+++ resolved
@@ -142,12 +142,8 @@
     /// \param AddressSpace Address space. (optional)
     /// \param Name        Pointer type name. (optional)
     DIDerivedType *createPointerType(DIType *PointeeTy, uint64_t SizeInBits,
-<<<<<<< HEAD
-                                     uint64_t AlignInBits = 0,
+                                     uint32_t AlignInBits = 0,
                                      unsigned AddressSpace = 0,
-=======
-                                     uint32_t AlignInBits = 0,
->>>>>>> 8c11c7bb
                                      StringRef Name = "");
 
     /// Create debugging information entry for a pointer to member.
@@ -467,17 +463,11 @@
     /// \param Ty            Variable Type.
     /// \param isLocalToUnit Boolean flag indicate whether this variable is
     ///                      externally visible or not.
-<<<<<<< HEAD
     /// \param Expr          The location of the global relative to the attached
     ///                      GlobalVariable.
     /// \param Decl          Reference to the corresponding declaration.
-=======
-    /// \param Expr        The location of the global relative to the attached
-    ///                    GlobalVariable.
-    /// \param Decl        Reference to the corresponding declaration.
     /// \param AlignInBits Variable alignment(or 0 if no alignment attr was
     ///                    specified)
->>>>>>> 8c11c7bb
     DIGlobalVariable *createGlobalVariable(DIScope *Context, StringRef Name,
                                            StringRef LinkageName, DIFile *File,
                                            unsigned LineNo,
@@ -491,13 +481,8 @@
     /// except that the resulting DbgNode is temporary and meant to be RAUWed.
     DIGlobalVariable *createTempGlobalVariableFwdDecl(
         DIScope *Context, StringRef Name, StringRef LinkageName, DIFile *File,
-<<<<<<< HEAD
-        unsigned LineNo, unsigned AddressSpace, DIType *Ty, bool isLocalToUnit,
-        DIExpression *Expr, MDNode *Decl = nullptr);
-=======
-        unsigned LineNo, DIType *Ty, bool isLocalToUnit, DIExpression *Expr,
+        unsigned LineNo, unsigned AddressSpace, DIType *Ty, bool isLocalToUnit, DIExpression *Expr,
         MDNode *Decl = nullptr, uint32_t AlignInBits = 0);
->>>>>>> 8c11c7bb
 
     /// Create a new descriptor for an auto variable.  This is a local variable
     /// that is not a subprogram parameter.
@@ -509,15 +494,10 @@
     /// containing subprogram, and will survive some optimizations.
     DILocalVariable *
     createAutoVariable(DIScope *Scope, StringRef Name, DIFile *File,
-<<<<<<< HEAD
                        unsigned LineNo, unsigned AddressSpace, DIType *Ty,
                        bool AlwaysPreserve = false,
-                       DINode::DIFlags Flags = DINode::FlagZero);
-=======
-                       unsigned LineNo, DIType *Ty, bool AlwaysPreserve = false,
                        DINode::DIFlags Flags = DINode::FlagZero,
                        uint32_t AlignInBits = 0);
->>>>>>> 8c11c7bb
 
     /// Create a new descriptor for a parameter variable.
     ///
