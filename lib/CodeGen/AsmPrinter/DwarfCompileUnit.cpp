--- conflicted
+++ resolved
@@ -532,7 +532,6 @@
     unsigned FrameReg = 0;
     const TargetFrameLowering *TFI = Asm->MF->getSubtarget().getFrameLowering();
     assert(Expr != DV.getExpression().end() && "Wrong number of expressions");
-<<<<<<< HEAD
     if (TFI->targetUsesAddressSpace()) {
       DwarfExpr.EmitOp(dwarf::DW_OP_constu);
       DwarfExpr.EmitSigned(DV.getVariable()->getAddressSpace());
@@ -541,14 +540,10 @@
       DwarfExpr.EmitOp(dwarf::DW_OP_xderef);
     } else {
       int Offset = TFI->getFrameIndexReference(*Asm->MF, FI, FrameReg);
+      DwarfExpr.addFragmentOffset(*Expr);
       DwarfExpr.AddMachineRegIndirect(*Asm->MF->getSubtarget().getRegisterInfo(),
                                       FrameReg, Offset);
     }
-=======
-    DwarfExpr.addFragmentOffset(*Expr);
-    DwarfExpr.AddMachineRegIndirect(*Asm->MF->getSubtarget().getRegisterInfo(),
-                                    FrameReg, Offset);
->>>>>>> 4010c7c7
     DwarfExpr.AddExpression(*Expr);
     ++Expr;
   }
