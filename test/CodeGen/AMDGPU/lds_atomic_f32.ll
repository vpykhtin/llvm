--- conflicted
+++ resolved
@@ -1,19 +1,11 @@
 ; RUN: llc -march=amdgcn -mcpu=tonga -verify-machineinstrs < %s | FileCheck -enable-var-scope -check-prefixes=GCN,VI %s
 ; RUN: llc -march=amdgcn -mcpu=gfx900 -verify-machineinstrs < %s | FileCheck -enable-var-scope -check-prefixes=GCN,GFX9 %s
 
-<<<<<<< HEAD
-declare float @llvm.amdgcn.atomic.fadd.f32(float addrspace(3)* nocapture, float, i32, i32, i1)
-declare float @llvm.amdgcn.atomic.fmin.f32(float addrspace(3)* nocapture, float, i32, i32, i1)
-declare float @llvm.amdgcn.atomic.fmax.f32(float addrspace(3)* nocapture, float, i32, i32, i1)
-
-; GCN-LABEL: {{^}}lds_atomic_fadd_f32:
-=======
 declare float @llvm.amdgcn.ds.fadd(float addrspace(3)* nocapture, float, i32, i32, i1)
 declare float @llvm.amdgcn.ds.fmin(float addrspace(3)* nocapture, float, i32, i32, i1)
 declare float @llvm.amdgcn.ds.fmax(float addrspace(3)* nocapture, float, i32, i32, i1)
 
 ; GCN-LABEL: {{^}}lds_ds_fadd:
->>>>>>> upstream/amd-common
 ; VI-DAG: s_mov_b32 m0
 ; GFX9-NOT: m0
 ; GCN-DAG: v_mov_b32_e32 [[V0:v[0-9]+]], 0x42280000
@@ -21,34 +13,20 @@
 ; GCN: ds_add_f32 [[V3:v[0-9]+]], [[V0]] offset:64
 ; GCN: s_waitcnt lgkmcnt(1)
 ; GCN: ds_add_rtn_f32 {{v[0-9]+}}, {{v[0-9]+}}, [[V2]]
-<<<<<<< HEAD
-define amdgpu_kernel void @lds_atomic_fadd_f32(float addrspace(1)* %out, float addrspace(3)* %ptrf, i32 %idx) {
-=======
 define amdgpu_kernel void @lds_ds_fadd(float addrspace(1)* %out, float addrspace(3)* %ptrf, i32 %idx) {
->>>>>>> upstream/amd-common
   %idx.add = add nuw i32 %idx, 4
   %shl0 = shl i32 %idx.add, 3
   %shl1 = shl i32 %idx.add, 4
   %ptr0 = inttoptr i32 %shl0 to float addrspace(3)*
   %ptr1 = inttoptr i32 %shl1 to float addrspace(3)*
-<<<<<<< HEAD
-  %a1 = call float @llvm.amdgcn.atomic.fadd.f32(float addrspace(3)* %ptr0, float 4.2e+1, i32 0, i32 0, i1 false)
-  %a2 = call float @llvm.amdgcn.atomic.fadd.f32(float addrspace(3)* %ptr1, float 4.2e+1, i32 0, i32 0, i1 false)
-  %a3 = call float @llvm.amdgcn.atomic.fadd.f32(float addrspace(3)* %ptrf, float %a1, i32 0, i32 0, i1 false)
-=======
   %a1 = call float @llvm.amdgcn.ds.fadd(float addrspace(3)* %ptr0, float 4.2e+1, i32 0, i32 0, i1 false)
   %a2 = call float @llvm.amdgcn.ds.fadd(float addrspace(3)* %ptr1, float 4.2e+1, i32 0, i32 0, i1 false)
   %a3 = call float @llvm.amdgcn.ds.fadd(float addrspace(3)* %ptrf, float %a1, i32 0, i32 0, i1 false)
->>>>>>> upstream/amd-common
   store float %a3, float addrspace(1)* %out
   ret void
 }
 
-<<<<<<< HEAD
-; GCN-LABEL: {{^}}lds_atomic_fmin_f32:
-=======
 ; GCN-LABEL: {{^}}lds_ds_fmin:
->>>>>>> upstream/amd-common
 ; VI-DAG: s_mov_b32 m0
 ; GFX9-NOT: m0
 ; GCN-DAG: v_mov_b32_e32 [[V0:v[0-9]+]], 0x42280000
@@ -56,34 +34,20 @@
 ; GCN: ds_min_f32 [[V3:v[0-9]+]], [[V0]] offset:64
 ; GCN: s_waitcnt lgkmcnt(1)
 ; GCN: ds_min_rtn_f32 {{v[0-9]+}}, {{v[0-9]+}}, [[V2]]
-<<<<<<< HEAD
-define amdgpu_kernel void @lds_atomic_fmin_f32(float addrspace(1)* %out, float addrspace(3)* %ptrf, i32 %idx) {
-=======
 define amdgpu_kernel void @lds_ds_fmin(float addrspace(1)* %out, float addrspace(3)* %ptrf, i32 %idx) {
->>>>>>> upstream/amd-common
   %idx.add = add nuw i32 %idx, 4
   %shl0 = shl i32 %idx.add, 3
   %shl1 = shl i32 %idx.add, 4
   %ptr0 = inttoptr i32 %shl0 to float addrspace(3)*
   %ptr1 = inttoptr i32 %shl1 to float addrspace(3)*
-<<<<<<< HEAD
-  %a1 = call float @llvm.amdgcn.atomic.fmin.f32(float addrspace(3)* %ptr0, float 4.2e+1, i32 0, i32 0, i1 false)
-  %a2 = call float @llvm.amdgcn.atomic.fmin.f32(float addrspace(3)* %ptr1, float 4.2e+1, i32 0, i32 0, i1 false)
-  %a3 = call float @llvm.amdgcn.atomic.fmin.f32(float addrspace(3)* %ptrf, float %a1, i32 0, i32 0, i1 false)
-=======
   %a1 = call float @llvm.amdgcn.ds.fmin(float addrspace(3)* %ptr0, float 4.2e+1, i32 0, i32 0, i1 false)
   %a2 = call float @llvm.amdgcn.ds.fmin(float addrspace(3)* %ptr1, float 4.2e+1, i32 0, i32 0, i1 false)
   %a3 = call float @llvm.amdgcn.ds.fmin(float addrspace(3)* %ptrf, float %a1, i32 0, i32 0, i1 false)
->>>>>>> upstream/amd-common
   store float %a3, float addrspace(1)* %out
   ret void
 }
 
-<<<<<<< HEAD
-; GCN-LABEL: {{^}}lds_atomic_fmax_f32:
-=======
 ; GCN-LABEL: {{^}}lds_ds_fmax:
->>>>>>> upstream/amd-common
 ; VI-DAG: s_mov_b32 m0
 ; GFX9-NOT: m0
 ; GCN-DAG: v_mov_b32_e32 [[V0:v[0-9]+]], 0x42280000
@@ -91,25 +55,15 @@
 ; GCN: ds_max_f32 [[V3:v[0-9]+]], [[V0]] offset:64
 ; GCN: s_waitcnt lgkmcnt(1)
 ; GCN: ds_max_rtn_f32 {{v[0-9]+}}, {{v[0-9]+}}, [[V2]]
-<<<<<<< HEAD
-define amdgpu_kernel void @lds_atomic_fmax_f32(float addrspace(1)* %out, float addrspace(3)* %ptrf, i32 %idx) {
-=======
 define amdgpu_kernel void @lds_ds_fmax(float addrspace(1)* %out, float addrspace(3)* %ptrf, i32 %idx) {
->>>>>>> upstream/amd-common
   %idx.add = add nuw i32 %idx, 4
   %shl0 = shl i32 %idx.add, 3
   %shl1 = shl i32 %idx.add, 4
   %ptr0 = inttoptr i32 %shl0 to float addrspace(3)*
   %ptr1 = inttoptr i32 %shl1 to float addrspace(3)*
-<<<<<<< HEAD
-  %a1 = call float @llvm.amdgcn.atomic.fmax.f32(float addrspace(3)* %ptr0, float 4.2e+1, i32 0, i32 0, i1 false)
-  %a2 = call float @llvm.amdgcn.atomic.fmax.f32(float addrspace(3)* %ptr1, float 4.2e+1, i32 0, i32 0, i1 false)
-  %a3 = call float @llvm.amdgcn.atomic.fmax.f32(float addrspace(3)* %ptrf, float %a1, i32 0, i32 0, i1 false)
-=======
   %a1 = call float @llvm.amdgcn.ds.fmax(float addrspace(3)* %ptr0, float 4.2e+1, i32 0, i32 0, i1 false)
   %a2 = call float @llvm.amdgcn.ds.fmax(float addrspace(3)* %ptr1, float 4.2e+1, i32 0, i32 0, i1 false)
   %a3 = call float @llvm.amdgcn.ds.fmax(float addrspace(3)* %ptrf, float %a1, i32 0, i32 0, i1 false)
->>>>>>> upstream/amd-common
   store float %a3, float addrspace(1)* %out
   ret void
 }