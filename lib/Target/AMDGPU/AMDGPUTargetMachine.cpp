//===-- AMDGPUTargetMachine.cpp - TargetMachine for hw codegen targets-----===//
//
//                     The LLVM Compiler Infrastructure
//
// This file is distributed under the University of Illinois Open Source
// License. See LICENSE.TXT for details.
//
//===----------------------------------------------------------------------===//
//
/// \file
/// \brief The AMDGPU target machine contains all of the hardware specific
/// information  needed to emit code for R600 and SI GPUs.
//
//===----------------------------------------------------------------------===//

#include "AMDGPUTargetMachine.h"
#include "AMDGPU.h"
#include "AMDGPUAliasAnalysis.h"
#include "AMDGPUCallLowering.h"
#include "AMDGPUInstructionSelector.h"
#include "AMDGPULegalizerInfo.h"
#ifdef LLVM_BUILD_GLOBAL_ISEL
#include "AMDGPURegisterBankInfo.h"
#endif
#include "AMDGPUTargetObjectFile.h"
#include "AMDGPUTargetTransformInfo.h"
#include "GCNIterativeScheduler.h"
#include "GCNSchedStrategy.h"
#include "R600MachineScheduler.h"
#include "SIMachineScheduler.h"
#include "llvm/CodeGen/GlobalISel/InstructionSelect.h"
#include "llvm/CodeGen/GlobalISel/IRTranslator.h"
#include "llvm/CodeGen/GlobalISel/Legalizer.h"
#include "llvm/CodeGen/GlobalISel/RegBankSelect.h"
#include "llvm/CodeGen/Passes.h"
#include "llvm/CodeGen/TargetPassConfig.h"
#include "llvm/Support/TargetRegistry.h"
#include "llvm/Transforms/IPO.h"
#include "llvm/Transforms/IPO/AlwaysInliner.h"
#include "llvm/Transforms/IPO/PassManagerBuilder.h"
#include "llvm/Transforms/Scalar.h"
#include "llvm/Transforms/Scalar/GVN.h"
#include "llvm/Transforms/Vectorize.h"
#include "llvm/IR/Attributes.h"
#include "llvm/IR/Function.h"
#include "llvm/IR/LegacyPassManager.h"
#include "llvm/Pass.h"
#include "llvm/Support/CommandLine.h"
#include "llvm/Support/Compiler.h"
#include "llvm/Target/TargetLoweringObjectFile.h"
#include <memory>

using namespace llvm;

static cl::opt<bool> EnableR600StructurizeCFG(
  "r600-ir-structurize",
  cl::desc("Use StructurizeCFG IR pass"),
  cl::init(true));

static cl::opt<bool> EnableSROA(
  "amdgpu-sroa",
  cl::desc("Run SROA after promote alloca pass"),
  cl::ReallyHidden,
  cl::init(true));

static cl::opt<bool>
EnableEarlyIfConversion("amdgpu-early-ifcvt", cl::Hidden,
                        cl::desc("Run early if-conversion"),
                        cl::init(false));

static cl::opt<bool> EnableR600IfConvert(
  "r600-if-convert",
  cl::desc("Use if conversion pass"),
  cl::ReallyHidden,
  cl::init(true));

// Option to disable vectorizer for tests.
static cl::opt<bool> EnableLoadStoreVectorizer(
  "amdgpu-load-store-vectorizer",
  cl::desc("Enable load store vectorizer"),
  cl::init(true),
  cl::Hidden);

// Option to to control global loads scalarization
static cl::opt<bool> ScalarizeGlobal(
  "amdgpu-scalarize-global-loads",
  cl::desc("Enable global load scalarization"),
  cl::init(false),
  cl::Hidden);

// Option to run internalize pass.
static cl::opt<bool> InternalizeSymbols(
  "amdgpu-internalize-symbols",
  cl::desc("Enable elimination of non-kernel functions and unused globals"),
  cl::init(false),
  cl::Hidden);

static cl::opt<bool> EnableSDWAPeephole(
  "amdgpu-sdwa-peephole",
  cl::desc("Enable SDWA peepholer"),
  cl::init(false));

// Enable address space based alias analysis
static cl::opt<bool> EnableAMDGPUAliasAnalysis("enable-amdgpu-aa", cl::Hidden,
  cl::desc("Enable AMDGPU Alias Analysis"),
  cl::init(true));

extern "C" void LLVMInitializeAMDGPUTarget() {
  // Register the target
  RegisterTargetMachine<R600TargetMachine> X(getTheAMDGPUTarget());
  RegisterTargetMachine<GCNTargetMachine> Y(getTheGCNTarget());

  PassRegistry *PR = PassRegistry::getPassRegistry();
  initializeSILowerI1CopiesPass(*PR);
  initializeSIFixSGPRCopiesPass(*PR);
  initializeSIFixVGPRCopiesPass(*PR);
  initializeSIFoldOperandsPass(*PR);
  initializeSIPeepholeSDWAPass(*PR);
  initializeSIShrinkInstructionsPass(*PR);
  initializeSIFixControlFlowLiveIntervalsPass(*PR);
  initializeSILoadStoreOptimizerPass(*PR);
  initializeAMDGPUAnnotateKernelFeaturesPass(*PR);
  initializeAMDGPUAnnotateUniformValuesPass(*PR);
  initializeAMDGPULowerIntrinsicsPass(*PR);
  initializeAMDGPUPromoteAllocaPass(*PR);
  initializeAMDGPUCodeGenPreparePass(*PR);
  initializeAMDGPUUnifyMetadataPass(*PR);
  initializeSIAnnotateControlFlowPass(*PR);
  initializeSIInsertWaitsPass(*PR);
  initializeSIWholeQuadModePass(*PR);
  initializeSILowerControlFlowPass(*PR);
  initializeSIInsertSkipsPass(*PR);
  initializeSIMemoryLegalizerPass(*PR);
  initializeSIDebuggerInsertNopsPass(*PR);
  initializeSIOptimizeExecMaskingPass(*PR);
  initializeAMDGPUAAWrapperPassPass(*PR);
  initializeAMDGPUConvertAtomicLibCallsPass(*PR);
  initializeAMDGPUOCL12AdapterPass(*PR);
  initializeAMDGPUPrintfRuntimeBindingPass(*PR);
  initializeAMDGPUclpVectorExpansionPass(*PR);
  initializeAMDGPULowerKernelCallsPass(*PR);
}

static std::unique_ptr<TargetLoweringObjectFile> createTLOF(const Triple &TT) {
  return llvm::make_unique<AMDGPUTargetObjectFile>();
}

static ScheduleDAGInstrs *createR600MachineScheduler(MachineSchedContext *C) {
  return new ScheduleDAGMILive(C, llvm::make_unique<R600SchedStrategy>());
}

static ScheduleDAGInstrs *createSIMachineScheduler(MachineSchedContext *C) {
  return new SIScheduleDAGMI(C);
}

static ScheduleDAGInstrs *
createGCNMaxOccupancyMachineScheduler(MachineSchedContext *C) {
  ScheduleDAGMILive *DAG =
    new GCNScheduleDAGMILive(C, make_unique<GCNMaxOccupancySchedStrategy>(C));
  DAG->addMutation(createLoadClusterDAGMutation(DAG->TII, DAG->TRI));
  DAG->addMutation(createStoreClusterDAGMutation(DAG->TII, DAG->TRI));
  return DAG;
}

static ScheduleDAGInstrs *
createIterativeGCNMaxOccupancyMachineScheduler(MachineSchedContext *C) {
  auto DAG = new GCNIterativeScheduler(C,
    GCNIterativeScheduler::SCHEDULE_LEGACYMAXOCCUPANCY);
  DAG->addMutation(createLoadClusterDAGMutation(DAG->TII, DAG->TRI));
  DAG->addMutation(createStoreClusterDAGMutation(DAG->TII, DAG->TRI));
  return DAG;
}

static ScheduleDAGInstrs *createMinRegScheduler(MachineSchedContext *C) {
  return new GCNIterativeScheduler(C,
    GCNIterativeScheduler::SCHEDULE_MINREGFORCED);
}

static MachineSchedRegistry
R600SchedRegistry("r600", "Run R600's custom scheduler",
                   createR600MachineScheduler);

static MachineSchedRegistry
SISchedRegistry("si", "Run SI's custom scheduler",
                createSIMachineScheduler);

static MachineSchedRegistry
GCNMaxOccupancySchedRegistry("gcn-max-occupancy",
                             "Run GCN scheduler to maximize occupancy",
                             createGCNMaxOccupancyMachineScheduler);

static MachineSchedRegistry
IterativeGCNMaxOccupancySchedRegistry("gcn-max-occupancy-experimental",
  "Run GCN scheduler to maximize occupancy (experimental)",
  createIterativeGCNMaxOccupancyMachineScheduler);

static MachineSchedRegistry
GCNMinRegSchedRegistry("gcn-minreg",
  "Run GCN iterative scheduler for minimal register usage (experimental)",
  createMinRegScheduler);

static StringRef computeDataLayout(const Triple &TT) {
  if (TT.getArch() == Triple::r600) {
    // 32-bit pointers.
    return "e-p:32:32-i64:64-v16:16-v24:32-v32:32-v48:64-v96:128"
            "-v192:256-v256:256-v512:512-v1024:1024-v2048:2048-n32:64";
  }

  // 32-bit private, local, and region pointers. 64-bit global, constant and
  // flat.
  return "e-p:32:32-p1:64:64-p2:64:64-p3:32:32-p4:64:64-p5:32:32"
         "-i64:64-v16:16-v24:32-v32:32-v48:64-v96:128"
         "-v192:256-v256:256-v512:512-v1024:1024-v2048:2048-n32:64";
}

LLVM_READNONE
static StringRef getGPUOrDefault(const Triple &TT, StringRef GPU) {
  if (!GPU.empty())
    return GPU;

  // HSA only supports CI+, so change the default GPU to a CI for HSA.
  if (TT.getArch() == Triple::amdgcn)
    return (TT.getOS() == Triple::AMDHSA) ? "kaveri" : "tahiti";

  return "r600";
}

static Reloc::Model getEffectiveRelocModel(Optional<Reloc::Model> RM) {
  // The AMDGPU toolchain only supports generating shared objects, so we
  // must always use PIC.
  return Reloc::PIC_;
}

AMDGPUTargetMachine::AMDGPUTargetMachine(const Target &T, const Triple &TT,
                                         StringRef CPU, StringRef FS,
                                         TargetOptions Options,
                                         Optional<Reloc::Model> RM,
                                         CodeModel::Model CM,
                                         CodeGenOpt::Level OptLevel)
  : LLVMTargetMachine(T, computeDataLayout(TT), TT, getGPUOrDefault(TT, CPU),
                      FS, Options, getEffectiveRelocModel(RM), CM, OptLevel),
    TLOF(createTLOF(getTargetTriple())) {
  initAsmInfo();
}

AMDGPUTargetMachine::~AMDGPUTargetMachine() = default;

StringRef AMDGPUTargetMachine::getGPUName(const Function &F) const {
  Attribute GPUAttr = F.getFnAttribute("target-cpu");
  return GPUAttr.hasAttribute(Attribute::None) ?
    getTargetCPU() : GPUAttr.getValueAsString();
}

StringRef AMDGPUTargetMachine::getFeatureString(const Function &F) const {
  Attribute FSAttr = F.getFnAttribute("target-features");

  return FSAttr.hasAttribute(Attribute::None) ?
    getTargetFeatureString() :
    FSAttr.getValueAsString();
}

<<<<<<< HEAD
void AMDGPUTargetMachine::addPreLinkPasses(PassManagerBase & PM) {
  PM.add(llvm::createAMDGPUConvertAtomicLibCallsPass());
  PM.add(llvm::createAMDGPUOCL12AdapterPass());
  PM.add(llvm::createAMDGPUPrintfRuntimeBinding());
  PM.add(llvm::createAMDGPUclpVectorExpansionPass());
=======
static ImmutablePass *createAMDGPUExternalAAWrapperPass() {
  return createExternalAAWrapperPass([](Pass &P, Function &, AAResults &AAR) {
      if (auto *WrapperPass = P.getAnalysisIfAvailable<AMDGPUAAWrapperPass>())
        AAR.addAAResult(WrapperPass->getResult());
      });
>>>>>>> b3204c75
}

void AMDGPUTargetMachine::adjustPassManager(PassManagerBuilder &Builder) {
  Builder.DivergentTarget = true;

  bool Internalize = InternalizeSymbols &&
                     (getOptLevel() > CodeGenOpt::None) &&
                     (getTargetTriple().getArch() == Triple::amdgcn);
  bool AMDGPUAA = EnableAMDGPUAliasAnalysis && getOptLevel() > CodeGenOpt::None;

  Builder.addExtension(
    PassManagerBuilder::EP_ModuleOptimizerEarly,
    [Internalize, AMDGPUAA](const PassManagerBuilder &,
                            legacy::PassManagerBase &PM) {
      if (AMDGPUAA) {
        PM.add(createAMDGPUAAWrapperPass());
        PM.add(createAMDGPUExternalAAWrapperPass());
      }
      PM.add(createAMDGPUUnifyMetadataPass());
      if (Internalize) {
        PM.add(createInternalizePass([=](const GlobalValue &GV) -> bool {
          if (const Function *F = dyn_cast<Function>(&GV)) {
            if (F->isDeclaration())
                return true;
            switch (F->getCallingConv()) {
            default:
              return false;
            case CallingConv::AMDGPU_VS:
            case CallingConv::AMDGPU_GS:
            case CallingConv::AMDGPU_PS:
            case CallingConv::AMDGPU_CS:
            case CallingConv::AMDGPU_KERNEL:
            case CallingConv::SPIR_KERNEL:
              return true;
            }
          }
          return !GV.use_empty();
        }));
        PM.add(createGlobalDCEPass());
        PM.add(createAMDGPUAlwaysInlinePass());
      }
  });

  Builder.addExtension(
    PassManagerBuilder::EP_EarlyAsPossible,
    [AMDGPUAA](const PassManagerBuilder &, legacy::PassManagerBase &PM) {
      if (AMDGPUAA) {
        PM.add(createAMDGPUAAWrapperPass());
        PM.add(createAMDGPUExternalAAWrapperPass());
      }
  });
}

//===----------------------------------------------------------------------===//
// R600 Target Machine (R600 -> Cayman)
//===----------------------------------------------------------------------===//

R600TargetMachine::R600TargetMachine(const Target &T, const Triple &TT,
                                     StringRef CPU, StringRef FS,
                                     TargetOptions Options,
                                     Optional<Reloc::Model> RM,
                                     CodeModel::Model CM, CodeGenOpt::Level OL)
  : AMDGPUTargetMachine(T, TT, CPU, FS, Options, RM, CM, OL) {
  setRequiresStructuredCFG(true);
}

const R600Subtarget *R600TargetMachine::getSubtargetImpl(
  const Function &F) const {
  StringRef GPU = getGPUName(F);
  StringRef FS = getFeatureString(F);

  SmallString<128> SubtargetKey(GPU);
  SubtargetKey.append(FS);

  auto &I = SubtargetMap[SubtargetKey];
  if (!I) {
    // This needs to be done before we create a new subtarget since any
    // creation will depend on the TM and the code generation flags on the
    // function that reside in TargetOptions.
    resetTargetOptions(F);
    I = llvm::make_unique<R600Subtarget>(TargetTriple, GPU, FS, *this);
  }

  return I.get();
}

//===----------------------------------------------------------------------===//
// GCN Target Machine (SI+)
//===----------------------------------------------------------------------===//

#ifdef LLVM_BUILD_GLOBAL_ISEL
namespace {

struct SIGISelActualAccessor : public GISelAccessor {
  std::unique_ptr<AMDGPUCallLowering> CallLoweringInfo;
  std::unique_ptr<InstructionSelector> InstSelector;
  std::unique_ptr<LegalizerInfo> Legalizer;
  std::unique_ptr<RegisterBankInfo> RegBankInfo;
  const AMDGPUCallLowering *getCallLowering() const override {
    return CallLoweringInfo.get();
  }
  const InstructionSelector *getInstructionSelector() const override {
    return InstSelector.get();
  }
  const LegalizerInfo *getLegalizerInfo() const override {
    return Legalizer.get();
  }
  const RegisterBankInfo *getRegBankInfo() const override {
    return RegBankInfo.get();
  }
};

} // end anonymous namespace
#endif

GCNTargetMachine::GCNTargetMachine(const Target &T, const Triple &TT,
                                   StringRef CPU, StringRef FS,
                                   TargetOptions Options,
                                   Optional<Reloc::Model> RM,
                                   CodeModel::Model CM, CodeGenOpt::Level OL)
  : AMDGPUTargetMachine(T, TT, CPU, FS, Options, RM, CM, OL) {}

const SISubtarget *GCNTargetMachine::getSubtargetImpl(const Function &F) const {
  StringRef GPU = getGPUName(F);
  StringRef FS = getFeatureString(F);

  SmallString<128> SubtargetKey(GPU);
  SubtargetKey.append(FS);

  auto &I = SubtargetMap[SubtargetKey];
  if (!I) {
    // This needs to be done before we create a new subtarget since any
    // creation will depend on the TM and the code generation flags on the
    // function that reside in TargetOptions.
    resetTargetOptions(F);
    I = llvm::make_unique<SISubtarget>(TargetTriple, GPU, FS, *this);

#ifndef LLVM_BUILD_GLOBAL_ISEL
    GISelAccessor *GISel = new GISelAccessor();
#else
    SIGISelActualAccessor *GISel = new SIGISelActualAccessor();
    GISel->CallLoweringInfo.reset(
      new AMDGPUCallLowering(*I->getTargetLowering()));
    GISel->Legalizer.reset(new AMDGPULegalizerInfo());

    GISel->RegBankInfo.reset(new AMDGPURegisterBankInfo(*I->getRegisterInfo()));
    GISel->InstSelector.reset(new AMDGPUInstructionSelector(*I,
				*static_cast<AMDGPURegisterBankInfo*>(GISel->RegBankInfo.get())));
#endif

    I->setGISelAccessor(*GISel);
  }

  I->setScalarizeGlobalBehavior(ScalarizeGlobal);

  return I.get();
}

//===----------------------------------------------------------------------===//
// AMDGPU Pass Setup
//===----------------------------------------------------------------------===//

namespace {

class AMDGPUPassConfig : public TargetPassConfig {
public:
  AMDGPUPassConfig(TargetMachine *TM, PassManagerBase &PM)
    : TargetPassConfig(TM, PM) {
    // Exceptions and StackMaps are not supported, so these passes will never do
    // anything.
    disablePass(&StackMapLivenessID);
    disablePass(&FuncletLayoutID);
  }

  AMDGPUTargetMachine &getAMDGPUTargetMachine() const {
    return getTM<AMDGPUTargetMachine>();
  }

  ScheduleDAGInstrs *
  createMachineScheduler(MachineSchedContext *C) const override {
    ScheduleDAGMILive *DAG = createGenericSchedLive(C);
    DAG->addMutation(createLoadClusterDAGMutation(DAG->TII, DAG->TRI));
    DAG->addMutation(createStoreClusterDAGMutation(DAG->TII, DAG->TRI));
    return DAG;
  }

  void addEarlyCSEOrGVNPass();
  void addStraightLineScalarOptimizationPasses();
  void addIRPasses() override;
  void addCodeGenPrepare() override;
  bool addPreISel() override;
  bool addInstSelector() override;
  bool addGCPasses() override;
};

class R600PassConfig final : public AMDGPUPassConfig {
public:
  R600PassConfig(TargetMachine *TM, PassManagerBase &PM)
    : AMDGPUPassConfig(TM, PM) {}

  ScheduleDAGInstrs *createMachineScheduler(
    MachineSchedContext *C) const override {
    return createR600MachineScheduler(C);
  }

  bool addPreISel() override;
  void addPreRegAlloc() override;
  void addPreSched2() override;
  void addPreEmitPass() override;
};

class GCNPassConfig final : public AMDGPUPassConfig {
public:
  GCNPassConfig(TargetMachine *TM, PassManagerBase &PM)
    : AMDGPUPassConfig(TM, PM) {}

  GCNTargetMachine &getGCNTargetMachine() const {
    return getTM<GCNTargetMachine>();
  }

  ScheduleDAGInstrs *
  createMachineScheduler(MachineSchedContext *C) const override;

  bool addPreISel() override;
  void addMachineSSAOptimization() override;
  bool addILPOpts() override;
  bool addInstSelector() override;
#ifdef LLVM_BUILD_GLOBAL_ISEL
  bool addIRTranslator() override;
  bool addLegalizeMachineIR() override;
  bool addRegBankSelect() override;
  bool addGlobalInstructionSelect() override;
#endif
  void addFastRegAlloc(FunctionPass *RegAllocPass) override;
  void addOptimizedRegAlloc(FunctionPass *RegAllocPass) override;
  void addPreRegAlloc() override;
  void addPostRegAlloc() override;
  void addPreSched2() override;
  void addPreEmitPass() override;
};

} // end anonymous namespace

TargetIRAnalysis AMDGPUTargetMachine::getTargetIRAnalysis() {
  return TargetIRAnalysis([this](const Function &F) {
    return TargetTransformInfo(AMDGPUTTIImpl(this, F));
  });
}

void AMDGPUPassConfig::addEarlyCSEOrGVNPass() {
  if (getOptLevel() == CodeGenOpt::Aggressive)
    addPass(createGVNPass());
  else
    addPass(createEarlyCSEPass());
}

void AMDGPUPassConfig::addStraightLineScalarOptimizationPasses() {
  addPass(createSeparateConstOffsetFromGEPPass());
  addPass(createSpeculativeExecutionPass());
  // ReassociateGEPs exposes more opportunites for SLSR. See
  // the example in reassociate-geps-and-slsr.ll.
  addPass(createStraightLineStrengthReducePass());
  // SeparateConstOffsetFromGEP and SLSR creates common expressions which GVN or
  // EarlyCSE can reuse.
  addEarlyCSEOrGVNPass();
  // Run NaryReassociate after EarlyCSE/GVN to be more effective.
  addPass(createNaryReassociatePass());
  // NaryReassociate on GEPs creates redundant common expressions, so run
  // EarlyCSE after it.
  addPass(createEarlyCSEPass());
}

void AMDGPUPassConfig::addIRPasses() {
  // There is no reason to run these.
  disablePass(&StackMapLivenessID);
  disablePass(&FuncletLayoutID);
  disablePass(&PatchableFunctionID);

  // this pass should be performed on linked module
  addPass(createAMDGPULowerKernelCallsPass());
  addPass(createAMDGPULowerIntrinsicsPass());

  // Function calls are not supported, so make sure we inline everything.
  addPass(createAMDGPUAlwaysInlinePass());
  addPass(createAlwaysInlinerLegacyPass());
  // We need to add the barrier noop pass, otherwise adding the function
  // inlining pass will cause all of the PassConfigs passes to be run
  // one function at a time, which means if we have a nodule with two
  // functions, then we will generate code for the first function
  // without ever running any passes on the second.
  addPass(createBarrierNoopPass());

  const AMDGPUTargetMachine &TM = getAMDGPUTargetMachine();

  if (TM.getTargetTriple().getArch() == Triple::amdgcn) {
    // TODO: May want to move later or split into an early and late one.

    addPass(createAMDGPUCodeGenPreparePass(
              static_cast<const GCNTargetMachine *>(&TM)));
  }

  // Handle uses of OpenCL image2d_t, image3d_t and sampler_t arguments.
  addPass(createAMDGPUOpenCLImageTypeLoweringPass());

  if (TM.getOptLevel() > CodeGenOpt::None) {
    addPass(createInferAddressSpacesPass());
    addPass(createAMDGPUPromoteAlloca(&TM));

    if (EnableSROA)
      addPass(createSROAPass());

    addStraightLineScalarOptimizationPasses();

    if (EnableAMDGPUAliasAnalysis) {
      addPass(createAMDGPUAAWrapperPass());
      addPass(createExternalAAWrapperPass([](Pass &P, Function &,
                                             AAResults &AAR) {
        if (auto *WrapperPass = P.getAnalysisIfAvailable<AMDGPUAAWrapperPass>())
          AAR.addAAResult(WrapperPass->getResult());
        }));
    }
  }

  TargetPassConfig::addIRPasses();

  // EarlyCSE is not always strong enough to clean up what LSR produces. For
  // example, GVN can combine
  //
  //   %0 = add %a, %b
  //   %1 = add %b, %a
  //
  // and
  //
  //   %0 = shl nsw %a, 2
  //   %1 = shl %a, 2
  //
  // but EarlyCSE can do neither of them.
  if (getOptLevel() != CodeGenOpt::None)
    addEarlyCSEOrGVNPass();
}

void AMDGPUPassConfig::addCodeGenPrepare() {
  TargetPassConfig::addCodeGenPrepare();

  if (EnableLoadStoreVectorizer)
    addPass(createLoadStoreVectorizerPass());
}

bool AMDGPUPassConfig::addPreISel() {
  addPass(createFlattenCFGPass());
  return false;
}

bool AMDGPUPassConfig::addInstSelector() {
  addPass(createAMDGPUISelDag(getAMDGPUTargetMachine(), getOptLevel()));
  return false;
}

bool AMDGPUPassConfig::addGCPasses() {
  // Do nothing. GC is not supported.
  return false;
}

//===----------------------------------------------------------------------===//
// R600 Pass Setup
//===----------------------------------------------------------------------===//

bool R600PassConfig::addPreISel() {
  AMDGPUPassConfig::addPreISel();

  if (EnableR600StructurizeCFG)
    addPass(createStructurizeCFGPass());
  return false;
}

void R600PassConfig::addPreRegAlloc() {
  addPass(createR600VectorRegMerger(*TM));
}

void R600PassConfig::addPreSched2() {
  addPass(createR600EmitClauseMarkers(), false);
  if (EnableR600IfConvert)
    addPass(&IfConverterID, false);
  addPass(createR600ClauseMergePass(*TM), false);
}

void R600PassConfig::addPreEmitPass() {
  addPass(createAMDGPUCFGStructurizerPass(), false);
  addPass(createR600ExpandSpecialInstrsPass(*TM), false);
  addPass(&FinalizeMachineBundlesID, false);
  addPass(createR600Packetizer(*TM), false);
  addPass(createR600ControlFlowFinalizer(*TM), false);
}

TargetPassConfig *R600TargetMachine::createPassConfig(PassManagerBase &PM) {
  return new R600PassConfig(this, PM);
}

//===----------------------------------------------------------------------===//
// GCN Pass Setup
//===----------------------------------------------------------------------===//

ScheduleDAGInstrs *GCNPassConfig::createMachineScheduler(
  MachineSchedContext *C) const {
  const SISubtarget &ST = C->MF->getSubtarget<SISubtarget>();
  if (ST.enableSIScheduler())
    return createSIMachineScheduler(C);
  return createGCNMaxOccupancyMachineScheduler(C);
}

bool GCNPassConfig::addPreISel() {
  AMDGPUPassConfig::addPreISel();

  // FIXME: We need to run a pass to propagate the attributes when calls are
  // supported.
  const AMDGPUTargetMachine &TM = getAMDGPUTargetMachine();
  addPass(createAMDGPUAnnotateKernelFeaturesPass(&TM));
  addPass(createStructurizeCFGPass(true)); // true -> SkipUniformRegions
  addPass(createSinkingPass());
  addPass(createSITypeRewriter());
  addPass(createAMDGPUAnnotateUniformValues());
  addPass(createSIAnnotateControlFlowPass());

  return false;
}

void GCNPassConfig::addMachineSSAOptimization() {
  TargetPassConfig::addMachineSSAOptimization();

  // We want to fold operands after PeepholeOptimizer has run (or as part of
  // it), because it will eliminate extra copies making it easier to fold the
  // real source operand. We want to eliminate dead instructions after, so that
  // we see fewer uses of the copies. We then need to clean up the dead
  // instructions leftover after the operands are folded as well.
  //
  // XXX - Can we get away without running DeadMachineInstructionElim again?
  addPass(&SIFoldOperandsID);
  addPass(&DeadMachineInstructionElimID);
  addPass(&SILoadStoreOptimizerID);
}

bool GCNPassConfig::addILPOpts() {
  if (EnableEarlyIfConversion)
    addPass(&EarlyIfConverterID);

  TargetPassConfig::addILPOpts();
  return false;
}

bool GCNPassConfig::addInstSelector() {
  AMDGPUPassConfig::addInstSelector();
  addPass(createSILowerI1CopiesPass());
  addPass(&SIFixSGPRCopiesID);
  return false;
}

#ifdef LLVM_BUILD_GLOBAL_ISEL
bool GCNPassConfig::addIRTranslator() {
  addPass(new IRTranslator());
  return false;
}

bool GCNPassConfig::addLegalizeMachineIR() {
  addPass(new Legalizer());
  return false;
}

bool GCNPassConfig::addRegBankSelect() {
  addPass(new RegBankSelect());
  return false;
}

bool GCNPassConfig::addGlobalInstructionSelect() {
  addPass(new InstructionSelect());
  return false;
}

#endif

void GCNPassConfig::addPreRegAlloc() {
  addPass(createSIShrinkInstructionsPass());
  if (EnableSDWAPeephole) {
    addPass(&SIPeepholeSDWAID);
    addPass(&DeadMachineInstructionElimID);
  }
  addPass(createSIWholeQuadModePass());
}

void GCNPassConfig::addFastRegAlloc(FunctionPass *RegAllocPass) {
  // FIXME: We have to disable the verifier here because of PHIElimination +
  // TwoAddressInstructions disabling it.

  // This must be run immediately after phi elimination and before
  // TwoAddressInstructions, otherwise the processing of the tied operand of
  // SI_ELSE will introduce a copy of the tied operand source after the else.
  insertPass(&PHIEliminationID, &SILowerControlFlowID, false);

  TargetPassConfig::addFastRegAlloc(RegAllocPass);
}

void GCNPassConfig::addOptimizedRegAlloc(FunctionPass *RegAllocPass) {
  // This needs to be run directly before register allocation because earlier
  // passes might recompute live intervals.
  insertPass(&MachineSchedulerID, &SIFixControlFlowLiveIntervalsID);

  // This must be run immediately after phi elimination and before
  // TwoAddressInstructions, otherwise the processing of the tied operand of
  // SI_ELSE will introduce a copy of the tied operand source after the else.
  insertPass(&PHIEliminationID, &SILowerControlFlowID, false);

  TargetPassConfig::addOptimizedRegAlloc(RegAllocPass);
}

void GCNPassConfig::addPostRegAlloc() {
  addPass(&SIFixVGPRCopiesID);
  addPass(&SIOptimizeExecMaskingID);
  TargetPassConfig::addPostRegAlloc();
}

void GCNPassConfig::addPreSched2() {
}

void GCNPassConfig::addPreEmitPass() {
  // The hazard recognizer that runs as part of the post-ra scheduler does not
  // guarantee to be able handle all hazards correctly. This is because if there
  // are multiple scheduling regions in a basic block, the regions are scheduled
  // bottom up, so when we begin to schedule a region we don't know what
  // instructions were emitted directly before it.
  //
  // Here we add a stand-alone hazard recognizer pass which can handle all
  // cases.
  addPass(&PostRAHazardRecognizerID);

  addPass(createSIInsertWaitsPass());
  addPass(createSIShrinkInstructionsPass());
  addPass(&SIInsertSkipsPassID);
  addPass(createSIMemoryLegalizerPass());
  addPass(createSIDebuggerInsertNopsPass());
  addPass(&BranchRelaxationPassID);
}

TargetPassConfig *GCNTargetMachine::createPassConfig(PassManagerBase &PM) {
  return new GCNPassConfig(this, PM);
}<|MERGE_RESOLUTION|>--- conflicted
+++ resolved
@@ -259,19 +259,18 @@
     FSAttr.getValueAsString();
 }
 
-<<<<<<< HEAD
 void AMDGPUTargetMachine::addPreLinkPasses(PassManagerBase & PM) {
   PM.add(llvm::createAMDGPUConvertAtomicLibCallsPass());
   PM.add(llvm::createAMDGPUOCL12AdapterPass());
   PM.add(llvm::createAMDGPUPrintfRuntimeBinding());
   PM.add(llvm::createAMDGPUclpVectorExpansionPass());
-=======
+}
+
 static ImmutablePass *createAMDGPUExternalAAWrapperPass() {
   return createExternalAAWrapperPass([](Pass &P, Function &, AAResults &AAR) {
       if (auto *WrapperPass = P.getAnalysisIfAvailable<AMDGPUAAWrapperPass>())
         AAR.addAAResult(WrapperPass->getResult());
       });
->>>>>>> b3204c75
 }
 
 void AMDGPUTargetMachine::adjustPassManager(PassManagerBuilder &Builder) {
