--- conflicted
+++ resolved
@@ -344,13 +344,8 @@
 >;
 
 class FlatLoadAtomicPat <FLAT_Pseudo inst, SDPatternOperator node, ValueType vt> : Pat <
-<<<<<<< HEAD
-  (vt (node i64:$addr)),
-  (inst $addr, 0, 0)
-=======
   (vt (node (FLATAtomic i64:$vaddr, i16:$offset, i1:$slc))),
-  (inst $vaddr, $offset, 1, $slc)
->>>>>>> 3a204faa
+  (inst $vaddr, $offset, 0, $slc)
 >;
 
 class FlatStorePat <FLAT_Pseudo inst, SDPatternOperator node, ValueType vt> : Pat <
@@ -361,13 +356,8 @@
 class FlatStoreAtomicPat <FLAT_Pseudo inst, SDPatternOperator node, ValueType vt> : Pat <
   // atomic store follows atomic binop convention so the address comes
   // first.
-<<<<<<< HEAD
-  (node i64:$addr, vt:$data),
-  (inst $addr, $data, 0, 0)
-=======
   (node (FLATAtomic i64:$vaddr, i16:$offset, i1:$slc), vt:$data),
-  (inst $vaddr, $data, $offset, 1, $slc)
->>>>>>> 3a204faa
+  (inst $vaddr, $data, $offset, 0, $slc)
 >;
 
 class FlatAtomicPat <FLAT_Pseudo inst, SDPatternOperator node, ValueType vt,
