--- conflicted
+++ resolved
@@ -105,20 +105,12 @@
   bool isSourceOfDivergence(const Value *V) const;
 
   unsigned getFlatAddressSpace() const {
-<<<<<<< HEAD
-    return AMDGPUAS::FLAT_ADDRESS;
-  }
-
-  unsigned getPrivateAddressSpace() const {
-    return AMDGPUAS::PRIVATE_ADDRESS;
-=======
     // Don't bother running InferAddressSpaces pass on graphics shaders which
     // don't use flat addressing.
     if (IsGraphicsShader)
       return -1;
     return ST->hasFlatAddressSpace() ?
       ST->getAMDGPUAS().FLAT_ADDRESS : ST->getAMDGPUAS().UNKNOWN_ADDRESS_SPACE;
->>>>>>> 517c1f7f
   }
 
   unsigned getVectorSplitCost() { return 0; }
