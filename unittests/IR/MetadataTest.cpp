//===- unittests/IR/MetadataTest.cpp - Metadata unit tests ----------------===//
//
//                     The LLVM Compiler Infrastructure
//
// This file is distributed under the University of Illinois Open Source
// License. See LICENSE.TXT for details.
//
//===----------------------------------------------------------------------===//

#include "llvm/ADT/STLExtras.h"
#include "llvm/IR/Constants.h"
#include "llvm/IR/DebugInfo.h"
#include "llvm/IR/DebugInfoMetadata.h"
#include "llvm/IR/Function.h"
#include "llvm/IR/Instructions.h"
#include "llvm/IR/LLVMContext.h"
#include "llvm/IR/Metadata.h"
#include "llvm/IR/Module.h"
#include "llvm/IR/ModuleSlotTracker.h"
#include "llvm/IR/Type.h"
#include "llvm/IR/Verifier.h"
#include "llvm/Support/raw_ostream.h"
#include "gtest/gtest.h"
using namespace llvm;

namespace {

TEST(ContextAndReplaceableUsesTest, FromContext) {
  LLVMContext Context;
  ContextAndReplaceableUses CRU(Context);
  EXPECT_EQ(&Context, &CRU.getContext());
  EXPECT_FALSE(CRU.hasReplaceableUses());
  EXPECT_FALSE(CRU.getReplaceableUses());
}

TEST(ContextAndReplaceableUsesTest, FromReplaceableUses) {
  LLVMContext Context;
  ContextAndReplaceableUses CRU(make_unique<ReplaceableMetadataImpl>(Context));
  EXPECT_EQ(&Context, &CRU.getContext());
  EXPECT_TRUE(CRU.hasReplaceableUses());
  EXPECT_TRUE(CRU.getReplaceableUses());
}

TEST(ContextAndReplaceableUsesTest, makeReplaceable) {
  LLVMContext Context;
  ContextAndReplaceableUses CRU(Context);
  CRU.makeReplaceable(make_unique<ReplaceableMetadataImpl>(Context));
  EXPECT_EQ(&Context, &CRU.getContext());
  EXPECT_TRUE(CRU.hasReplaceableUses());
  EXPECT_TRUE(CRU.getReplaceableUses());
}

TEST(ContextAndReplaceableUsesTest, takeReplaceableUses) {
  LLVMContext Context;
  auto ReplaceableUses = make_unique<ReplaceableMetadataImpl>(Context);
  auto *Ptr = ReplaceableUses.get();
  ContextAndReplaceableUses CRU(std::move(ReplaceableUses));
  ReplaceableUses = CRU.takeReplaceableUses();
  EXPECT_EQ(&Context, &CRU.getContext());
  EXPECT_FALSE(CRU.hasReplaceableUses());
  EXPECT_FALSE(CRU.getReplaceableUses());
  EXPECT_EQ(Ptr, ReplaceableUses.get());
}

class MetadataTest : public testing::Test {
public:
  MetadataTest() : M("test", Context), Counter(0) {}

protected:
  LLVMContext Context;
  Module M;
  int Counter;

  MDNode *getNode() { return MDNode::get(Context, None); }
  MDNode *getNode(Metadata *MD) { return MDNode::get(Context, MD); }
  MDNode *getNode(Metadata *MD1, Metadata *MD2) {
    Metadata *MDs[] = {MD1, MD2};
    return MDNode::get(Context, MDs);
  }

  MDTuple *getTuple() { return MDTuple::getDistinct(Context, None); }
  DISubroutineType *getSubroutineType() {
    return DISubroutineType::getDistinct(Context, DINode::FlagZero, 0,
                                         getNode(nullptr));
  }
  DISubprogram *getSubprogram() {
    return DISubprogram::getDistinct(Context, nullptr, "", "", nullptr, 0,
                                     nullptr, false, false, 0, nullptr, 0, 0, 0,
                                     DINode::FlagZero, false, nullptr);
  }
  DIFile *getFile() {
    return DIFile::getDistinct(Context, "file.c", "/path/to/dir");
  }
  DICompileUnit *getUnit() {
    return DICompileUnit::getDistinct(Context, 1, getFile(), "clang", false,
                                      "-g", 2, "", DICompileUnit::FullDebug,
                                      getTuple(), getTuple(), getTuple(),
                                      getTuple(), getTuple(), 0, true);
  }
  DIType *getBasicType(StringRef Name) {
    return DIBasicType::get(Context, dwarf::DW_TAG_unspecified_type, Name);
  }
  DIType *getDerivedType() {
    return DIDerivedType::getDistinct(
        Context, dwarf::DW_TAG_pointer_type, "", nullptr, 0, nullptr,
        getBasicType("basictype"), 1, 2, 0, DINode::FlagZero);
  }
  Constant *getConstant() {
    return ConstantInt::get(Type::getInt32Ty(Context), Counter++);
  }
  ConstantAsMetadata *getConstantAsMetadata() {
    return ConstantAsMetadata::get(getConstant());
  }
  DIType *getCompositeType() {
    return DICompositeType::getDistinct(
        Context, dwarf::DW_TAG_structure_type, "", nullptr, 0, nullptr, nullptr,
        32, 32, 0, DINode::FlagZero, nullptr, 0, nullptr, nullptr, "");
  }
  Function *getFunction(StringRef Name) {
    return cast<Function>(M.getOrInsertFunction(
        Name, FunctionType::get(Type::getVoidTy(Context), None, false)));
  }
};
typedef MetadataTest MDStringTest;

// Test that construction of MDString with different value produces different
// MDString objects, even with the same string pointer and nulls in the string.
TEST_F(MDStringTest, CreateDifferent) {
  char x[3] = { 'f', 0, 'A' };
  MDString *s1 = MDString::get(Context, StringRef(&x[0], 3));
  x[2] = 'B';
  MDString *s2 = MDString::get(Context, StringRef(&x[0], 3));
  EXPECT_NE(s1, s2);
}

// Test that creation of MDStrings with the same string contents produces the
// same MDString object, even with different pointers.
TEST_F(MDStringTest, CreateSame) {
  char x[4] = { 'a', 'b', 'c', 'X' };
  char y[4] = { 'a', 'b', 'c', 'Y' };

  MDString *s1 = MDString::get(Context, StringRef(&x[0], 3));
  MDString *s2 = MDString::get(Context, StringRef(&y[0], 3));
  EXPECT_EQ(s1, s2);
}

// Test that MDString prints out the string we fed it.
TEST_F(MDStringTest, PrintingSimple) {
  char *str = new char[13];
  strncpy(str, "testing 1 2 3", 13);
  MDString *s = MDString::get(Context, StringRef(str, 13));
  strncpy(str, "aaaaaaaaaaaaa", 13);
  delete[] str;

  std::string Str;
  raw_string_ostream oss(Str);
  s->print(oss);
  EXPECT_STREQ("!\"testing 1 2 3\"", oss.str().c_str());
}

// Test printing of MDString with non-printable characters.
TEST_F(MDStringTest, PrintingComplex) {
  char str[5] = {0, '\n', '"', '\\', (char)-1};
  MDString *s = MDString::get(Context, StringRef(str+0, 5));
  std::string Str;
  raw_string_ostream oss(Str);
  s->print(oss);
  EXPECT_STREQ("!\"\\00\\0A\\22\\5C\\FF\"", oss.str().c_str());
}

typedef MetadataTest MDNodeTest;

// Test the two constructors, and containing other Constants.
TEST_F(MDNodeTest, Simple) {
  char x[3] = { 'a', 'b', 'c' };
  char y[3] = { '1', '2', '3' };

  MDString *s1 = MDString::get(Context, StringRef(&x[0], 3));
  MDString *s2 = MDString::get(Context, StringRef(&y[0], 3));
  ConstantAsMetadata *CI =
      ConstantAsMetadata::get(ConstantInt::get(Context, APInt(8, 0)));

  std::vector<Metadata *> V;
  V.push_back(s1);
  V.push_back(CI);
  V.push_back(s2);

  MDNode *n1 = MDNode::get(Context, V);
  Metadata *const c1 = n1;
  MDNode *n2 = MDNode::get(Context, c1);
  Metadata *const c2 = n2;
  MDNode *n3 = MDNode::get(Context, V);
  MDNode *n4 = MDNode::getIfExists(Context, V);
  MDNode *n5 = MDNode::getIfExists(Context, c1);
  MDNode *n6 = MDNode::getIfExists(Context, c2);
  EXPECT_NE(n1, n2);
  EXPECT_EQ(n1, n3);
  EXPECT_EQ(n4, n1);
  EXPECT_EQ(n5, n2);
  EXPECT_EQ(n6, (Metadata *)nullptr);

  EXPECT_EQ(3u, n1->getNumOperands());
  EXPECT_EQ(s1, n1->getOperand(0));
  EXPECT_EQ(CI, n1->getOperand(1));
  EXPECT_EQ(s2, n1->getOperand(2));

  EXPECT_EQ(1u, n2->getNumOperands());
  EXPECT_EQ(n1, n2->getOperand(0));
}

TEST_F(MDNodeTest, Delete) {
  Constant *C = ConstantInt::get(Type::getInt32Ty(Context), 1);
  Instruction *I = new BitCastInst(C, Type::getInt32Ty(Context));

  Metadata *const V = LocalAsMetadata::get(I);
  MDNode *n = MDNode::get(Context, V);
  TrackingMDRef wvh(n);

  EXPECT_EQ(n, wvh);

  delete I;
}

TEST_F(MDNodeTest, SelfReference) {
  // !0 = !{!0}
  // !1 = !{!0}
  {
    auto Temp = MDNode::getTemporary(Context, None);
    Metadata *Args[] = {Temp.get()};
    MDNode *Self = MDNode::get(Context, Args);
    Self->replaceOperandWith(0, Self);
    ASSERT_EQ(Self, Self->getOperand(0));

    // Self-references should be distinct, so MDNode::get() should grab a
    // uniqued node that references Self, not Self.
    Args[0] = Self;
    MDNode *Ref1 = MDNode::get(Context, Args);
    MDNode *Ref2 = MDNode::get(Context, Args);
    EXPECT_NE(Self, Ref1);
    EXPECT_EQ(Ref1, Ref2);
  }

  // !0 = !{!0, !{}}
  // !1 = !{!0, !{}}
  {
    auto Temp = MDNode::getTemporary(Context, None);
    Metadata *Args[] = {Temp.get(), MDNode::get(Context, None)};
    MDNode *Self = MDNode::get(Context, Args);
    Self->replaceOperandWith(0, Self);
    ASSERT_EQ(Self, Self->getOperand(0));

    // Self-references should be distinct, so MDNode::get() should grab a
    // uniqued node that references Self, not Self itself.
    Args[0] = Self;
    MDNode *Ref1 = MDNode::get(Context, Args);
    MDNode *Ref2 = MDNode::get(Context, Args);
    EXPECT_NE(Self, Ref1);
    EXPECT_EQ(Ref1, Ref2);
  }
}

TEST_F(MDNodeTest, Print) {
  Constant *C = ConstantInt::get(Type::getInt32Ty(Context), 7);
  MDString *S = MDString::get(Context, "foo");
  MDNode *N0 = getNode();
  MDNode *N1 = getNode(N0);
  MDNode *N2 = getNode(N0, N1);

  Metadata *Args[] = {ConstantAsMetadata::get(C), S, nullptr, N0, N1, N2};
  MDNode *N = MDNode::get(Context, Args);

  std::string Expected;
  {
    raw_string_ostream OS(Expected);
    OS << "<" << (void *)N << "> = !{";
    C->printAsOperand(OS);
    OS << ", ";
    S->printAsOperand(OS);
    OS << ", null";
    MDNode *Nodes[] = {N0, N1, N2};
    for (auto *Node : Nodes)
      OS << ", <" << (void *)Node << ">";
    OS << "}";
  }

  std::string Actual;
  {
    raw_string_ostream OS(Actual);
    N->print(OS);
  }

  EXPECT_EQ(Expected, Actual);
}

#define EXPECT_PRINTER_EQ(EXPECTED, PRINT)                                     \
  do {                                                                         \
    std::string Actual_;                                                       \
    raw_string_ostream OS(Actual_);                                            \
    PRINT;                                                                     \
    OS.flush();                                                                \
    std::string Expected_(EXPECTED);                                           \
    EXPECT_EQ(Expected_, Actual_);                                             \
  } while (false)

TEST_F(MDNodeTest, PrintTemporary) {
  MDNode *Arg = getNode();
  TempMDNode Temp = MDNode::getTemporary(Context, Arg);
  MDNode *N = getNode(Temp.get());
  Module M("test", Context);
  NamedMDNode *NMD = M.getOrInsertNamedMetadata("named");
  NMD->addOperand(N);

  EXPECT_PRINTER_EQ("!0 = !{!1}", N->print(OS, &M));
  EXPECT_PRINTER_EQ("!1 = <temporary!> !{!2}", Temp->print(OS, &M));
  EXPECT_PRINTER_EQ("!2 = !{}", Arg->print(OS, &M));

  // Cleanup.
  Temp->replaceAllUsesWith(Arg);
}

TEST_F(MDNodeTest, PrintFromModule) {
  Constant *C = ConstantInt::get(Type::getInt32Ty(Context), 7);
  MDString *S = MDString::get(Context, "foo");
  MDNode *N0 = getNode();
  MDNode *N1 = getNode(N0);
  MDNode *N2 = getNode(N0, N1);

  Metadata *Args[] = {ConstantAsMetadata::get(C), S, nullptr, N0, N1, N2};
  MDNode *N = MDNode::get(Context, Args);
  Module M("test", Context);
  NamedMDNode *NMD = M.getOrInsertNamedMetadata("named");
  NMD->addOperand(N);

  std::string Expected;
  {
    raw_string_ostream OS(Expected);
    OS << "!0 = !{";
    C->printAsOperand(OS);
    OS << ", ";
    S->printAsOperand(OS);
    OS << ", null, !1, !2, !3}";
  }

  EXPECT_PRINTER_EQ(Expected, N->print(OS, &M));
}

TEST_F(MDNodeTest, PrintFromFunction) {
  Module M("test", Context);
  auto *FTy = FunctionType::get(Type::getVoidTy(Context), false);
  auto *F0 = Function::Create(FTy, GlobalValue::ExternalLinkage, "F0", &M);
  auto *F1 = Function::Create(FTy, GlobalValue::ExternalLinkage, "F1", &M);
  auto *BB0 = BasicBlock::Create(Context, "entry", F0);
  auto *BB1 = BasicBlock::Create(Context, "entry", F1);
  auto *R0 = ReturnInst::Create(Context, BB0);
  auto *R1 = ReturnInst::Create(Context, BB1);
  auto *N0 = MDNode::getDistinct(Context, None);
  auto *N1 = MDNode::getDistinct(Context, None);
  R0->setMetadata("md", N0);
  R1->setMetadata("md", N1);

  EXPECT_PRINTER_EQ("!0 = distinct !{}", N0->print(OS, &M));
  EXPECT_PRINTER_EQ("!1 = distinct !{}", N1->print(OS, &M));

  ModuleSlotTracker MST(&M);
  EXPECT_PRINTER_EQ("!0 = distinct !{}", N0->print(OS, MST));
  EXPECT_PRINTER_EQ("!1 = distinct !{}", N1->print(OS, MST));
}

TEST_F(MDNodeTest, PrintFromMetadataAsValue) {
  Module M("test", Context);

  auto *Intrinsic =
      Function::Create(FunctionType::get(Type::getVoidTy(Context),
                                         Type::getMetadataTy(Context), false),
                       GlobalValue::ExternalLinkage, "llvm.intrinsic", &M);

  auto *FTy = FunctionType::get(Type::getVoidTy(Context), false);
  auto *F0 = Function::Create(FTy, GlobalValue::ExternalLinkage, "F0", &M);
  auto *F1 = Function::Create(FTy, GlobalValue::ExternalLinkage, "F1", &M);
  auto *BB0 = BasicBlock::Create(Context, "entry", F0);
  auto *BB1 = BasicBlock::Create(Context, "entry", F1);
  auto *N0 = MDNode::getDistinct(Context, None);
  auto *N1 = MDNode::getDistinct(Context, None);
  auto *MAV0 = MetadataAsValue::get(Context, N0);
  auto *MAV1 = MetadataAsValue::get(Context, N1);
  CallInst::Create(Intrinsic, MAV0, "", BB0);
  CallInst::Create(Intrinsic, MAV1, "", BB1);

  EXPECT_PRINTER_EQ("!0 = distinct !{}", MAV0->print(OS));
  EXPECT_PRINTER_EQ("!1 = distinct !{}", MAV1->print(OS));
  EXPECT_PRINTER_EQ("!0", MAV0->printAsOperand(OS, false));
  EXPECT_PRINTER_EQ("!1", MAV1->printAsOperand(OS, false));
  EXPECT_PRINTER_EQ("metadata !0", MAV0->printAsOperand(OS, true));
  EXPECT_PRINTER_EQ("metadata !1", MAV1->printAsOperand(OS, true));

  ModuleSlotTracker MST(&M);
  EXPECT_PRINTER_EQ("!0 = distinct !{}", MAV0->print(OS, MST));
  EXPECT_PRINTER_EQ("!1 = distinct !{}", MAV1->print(OS, MST));
  EXPECT_PRINTER_EQ("!0", MAV0->printAsOperand(OS, false, MST));
  EXPECT_PRINTER_EQ("!1", MAV1->printAsOperand(OS, false, MST));
  EXPECT_PRINTER_EQ("metadata !0", MAV0->printAsOperand(OS, true, MST));
  EXPECT_PRINTER_EQ("metadata !1", MAV1->printAsOperand(OS, true, MST));
}
#undef EXPECT_PRINTER_EQ

TEST_F(MDNodeTest, NullOperand) {
  // metadata !{}
  MDNode *Empty = MDNode::get(Context, None);

  // metadata !{metadata !{}}
  Metadata *Ops[] = {Empty};
  MDNode *N = MDNode::get(Context, Ops);
  ASSERT_EQ(Empty, N->getOperand(0));

  // metadata !{metadata !{}} => metadata !{null}
  N->replaceOperandWith(0, nullptr);
  ASSERT_EQ(nullptr, N->getOperand(0));

  // metadata !{null}
  Ops[0] = nullptr;
  MDNode *NullOp = MDNode::get(Context, Ops);
  ASSERT_EQ(nullptr, NullOp->getOperand(0));
  EXPECT_EQ(N, NullOp);
}

TEST_F(MDNodeTest, DistinctOnUniquingCollision) {
  // !{}
  MDNode *Empty = MDNode::get(Context, None);
  ASSERT_TRUE(Empty->isResolved());
  EXPECT_FALSE(Empty->isDistinct());

  // !{!{}}
  Metadata *Wrapped1Ops[] = {Empty};
  MDNode *Wrapped1 = MDNode::get(Context, Wrapped1Ops);
  ASSERT_EQ(Empty, Wrapped1->getOperand(0));
  ASSERT_TRUE(Wrapped1->isResolved());
  EXPECT_FALSE(Wrapped1->isDistinct());

  // !{!{!{}}}
  Metadata *Wrapped2Ops[] = {Wrapped1};
  MDNode *Wrapped2 = MDNode::get(Context, Wrapped2Ops);
  ASSERT_EQ(Wrapped1, Wrapped2->getOperand(0));
  ASSERT_TRUE(Wrapped2->isResolved());
  EXPECT_FALSE(Wrapped2->isDistinct());

  // !{!{!{}}} => !{!{}}
  Wrapped2->replaceOperandWith(0, Empty);
  ASSERT_EQ(Empty, Wrapped2->getOperand(0));
  EXPECT_TRUE(Wrapped2->isDistinct());
  EXPECT_FALSE(Wrapped1->isDistinct());
}

TEST_F(MDNodeTest, UniquedOnDeletedOperand) {
  // temp !{}
  TempMDTuple T = MDTuple::getTemporary(Context, None);

  // !{temp !{}}
  Metadata *Ops[] = {T.get()};
  MDTuple *N = MDTuple::get(Context, Ops);

  // !{temp !{}} => !{null}
  T.reset();
  ASSERT_TRUE(N->isUniqued());
  Metadata *NullOps[] = {nullptr};
  ASSERT_EQ(N, MDTuple::get(Context, NullOps));
}

TEST_F(MDNodeTest, DistinctOnDeletedValueOperand) {
  // i1* @GV
  Type *Ty = Type::getInt1PtrTy(Context);
  std::unique_ptr<GlobalVariable> GV(
      new GlobalVariable(Ty, false, GlobalValue::ExternalLinkage));
  ConstantAsMetadata *Op = ConstantAsMetadata::get(GV.get());

  // !{i1* @GV}
  Metadata *Ops[] = {Op};
  MDTuple *N = MDTuple::get(Context, Ops);

  // !{i1* @GV} => !{null}
  GV.reset();
  ASSERT_TRUE(N->isDistinct());
  ASSERT_EQ(nullptr, N->getOperand(0));
  Metadata *NullOps[] = {nullptr};
  ASSERT_NE(N, MDTuple::get(Context, NullOps));
}

TEST_F(MDNodeTest, getDistinct) {
  // !{}
  MDNode *Empty = MDNode::get(Context, None);
  ASSERT_TRUE(Empty->isResolved());
  ASSERT_FALSE(Empty->isDistinct());
  ASSERT_EQ(Empty, MDNode::get(Context, None));

  // distinct !{}
  MDNode *Distinct1 = MDNode::getDistinct(Context, None);
  MDNode *Distinct2 = MDNode::getDistinct(Context, None);
  EXPECT_TRUE(Distinct1->isResolved());
  EXPECT_TRUE(Distinct2->isDistinct());
  EXPECT_NE(Empty, Distinct1);
  EXPECT_NE(Empty, Distinct2);
  EXPECT_NE(Distinct1, Distinct2);

  // !{}
  ASSERT_EQ(Empty, MDNode::get(Context, None));
}

TEST_F(MDNodeTest, isUniqued) {
  MDNode *U = MDTuple::get(Context, None);
  MDNode *D = MDTuple::getDistinct(Context, None);
  auto T = MDTuple::getTemporary(Context, None);
  EXPECT_TRUE(U->isUniqued());
  EXPECT_FALSE(D->isUniqued());
  EXPECT_FALSE(T->isUniqued());
}

TEST_F(MDNodeTest, isDistinct) {
  MDNode *U = MDTuple::get(Context, None);
  MDNode *D = MDTuple::getDistinct(Context, None);
  auto T = MDTuple::getTemporary(Context, None);
  EXPECT_FALSE(U->isDistinct());
  EXPECT_TRUE(D->isDistinct());
  EXPECT_FALSE(T->isDistinct());
}

TEST_F(MDNodeTest, isTemporary) {
  MDNode *U = MDTuple::get(Context, None);
  MDNode *D = MDTuple::getDistinct(Context, None);
  auto T = MDTuple::getTemporary(Context, None);
  EXPECT_FALSE(U->isTemporary());
  EXPECT_FALSE(D->isTemporary());
  EXPECT_TRUE(T->isTemporary());
}

TEST_F(MDNodeTest, getDistinctWithUnresolvedOperands) {
  // temporary !{}
  auto Temp = MDTuple::getTemporary(Context, None);
  ASSERT_FALSE(Temp->isResolved());

  // distinct !{temporary !{}}
  Metadata *Ops[] = {Temp.get()};
  MDNode *Distinct = MDNode::getDistinct(Context, Ops);
  EXPECT_TRUE(Distinct->isResolved());
  EXPECT_EQ(Temp.get(), Distinct->getOperand(0));

  // temporary !{} => !{}
  MDNode *Empty = MDNode::get(Context, None);
  Temp->replaceAllUsesWith(Empty);
  EXPECT_EQ(Empty, Distinct->getOperand(0));
}

TEST_F(MDNodeTest, handleChangedOperandRecursion) {
  // !0 = !{}
  MDNode *N0 = MDNode::get(Context, None);

  // !1 = !{!3, null}
  auto Temp3 = MDTuple::getTemporary(Context, None);
  Metadata *Ops1[] = {Temp3.get(), nullptr};
  MDNode *N1 = MDNode::get(Context, Ops1);

  // !2 = !{!3, !0}
  Metadata *Ops2[] = {Temp3.get(), N0};
  MDNode *N2 = MDNode::get(Context, Ops2);

  // !3 = !{!2}
  Metadata *Ops3[] = {N2};
  MDNode *N3 = MDNode::get(Context, Ops3);
  Temp3->replaceAllUsesWith(N3);

  // !4 = !{!1}
  Metadata *Ops4[] = {N1};
  MDNode *N4 = MDNode::get(Context, Ops4);

  // Confirm that the cycle prevented RAUW from getting dropped.
  EXPECT_TRUE(N0->isResolved());
  EXPECT_FALSE(N1->isResolved());
  EXPECT_FALSE(N2->isResolved());
  EXPECT_FALSE(N3->isResolved());
  EXPECT_FALSE(N4->isResolved());

  // Create a couple of distinct nodes to observe what's going on.
  //
  // !5 = distinct !{!2}
  // !6 = distinct !{!3}
  Metadata *Ops5[] = {N2};
  MDNode *N5 = MDNode::getDistinct(Context, Ops5);
  Metadata *Ops6[] = {N3};
  MDNode *N6 = MDNode::getDistinct(Context, Ops6);

  // Mutate !2 to look like !1, causing a uniquing collision (and an RAUW).
  // This will ripple up, with !3 colliding with !4, and RAUWing.  Since !2
  // references !3, this can cause a re-entry of handleChangedOperand() when !3
  // is not ready for it.
  //
  // !2->replaceOperandWith(1, nullptr)
  // !2: !{!3, !0} => !{!3, null}
  // !2->replaceAllUsesWith(!1)
  // !3: !{!2] => !{!1}
  // !3->replaceAllUsesWith(!4)
  N2->replaceOperandWith(1, nullptr);

  // If all has gone well, N2 and N3 will have been RAUW'ed and deleted from
  // under us.  Just check that the other nodes are sane.
  //
  // !1 = !{!4, null}
  // !4 = !{!1}
  // !5 = distinct !{!1}
  // !6 = distinct !{!4}
  EXPECT_EQ(N4, N1->getOperand(0));
  EXPECT_EQ(N1, N4->getOperand(0));
  EXPECT_EQ(N1, N5->getOperand(0));
  EXPECT_EQ(N4, N6->getOperand(0));
}

TEST_F(MDNodeTest, replaceResolvedOperand) {
  // Check code for replacing one resolved operand with another.  If doing this
  // directly (via replaceOperandWith()) becomes illegal, change the operand to
  // a global value that gets RAUW'ed.
  //
  // Use a temporary node to keep N from being resolved.
  auto Temp = MDTuple::getTemporary(Context, None);
  Metadata *Ops[] = {nullptr, Temp.get()};

  MDNode *Empty = MDTuple::get(Context, ArrayRef<Metadata *>());
  MDNode *N = MDTuple::get(Context, Ops);
  EXPECT_EQ(nullptr, N->getOperand(0));
  ASSERT_FALSE(N->isResolved());

  // Check code for replacing resolved nodes.
  N->replaceOperandWith(0, Empty);
  EXPECT_EQ(Empty, N->getOperand(0));

  // Check code for adding another unresolved operand.
  N->replaceOperandWith(0, Temp.get());
  EXPECT_EQ(Temp.get(), N->getOperand(0));

  // Remove the references to Temp; required for teardown.
  Temp->replaceAllUsesWith(nullptr);
}

TEST_F(MDNodeTest, replaceWithUniqued) {
  auto *Empty = MDTuple::get(Context, None);
  MDTuple *FirstUniqued;
  {
    Metadata *Ops[] = {Empty};
    auto Temp = MDTuple::getTemporary(Context, Ops);
    EXPECT_TRUE(Temp->isTemporary());

    // Don't expect a collision.
    auto *Current = Temp.get();
    FirstUniqued = MDNode::replaceWithUniqued(std::move(Temp));
    EXPECT_TRUE(FirstUniqued->isUniqued());
    EXPECT_TRUE(FirstUniqued->isResolved());
    EXPECT_EQ(Current, FirstUniqued);
  }
  {
    Metadata *Ops[] = {Empty};
    auto Temp = MDTuple::getTemporary(Context, Ops);
    EXPECT_TRUE(Temp->isTemporary());

    // Should collide with Uniqued above this time.
    auto *Uniqued = MDNode::replaceWithUniqued(std::move(Temp));
    EXPECT_TRUE(Uniqued->isUniqued());
    EXPECT_TRUE(Uniqued->isResolved());
    EXPECT_EQ(FirstUniqued, Uniqued);
  }
  {
    auto Unresolved = MDTuple::getTemporary(Context, None);
    Metadata *Ops[] = {Unresolved.get()};
    auto Temp = MDTuple::getTemporary(Context, Ops);
    EXPECT_TRUE(Temp->isTemporary());

    // Shouldn't be resolved.
    auto *Uniqued = MDNode::replaceWithUniqued(std::move(Temp));
    EXPECT_TRUE(Uniqued->isUniqued());
    EXPECT_FALSE(Uniqued->isResolved());

    // Should be a different node.
    EXPECT_NE(FirstUniqued, Uniqued);

    // Should resolve when we update its node (note: be careful to avoid a
    // collision with any other nodes above).
    Uniqued->replaceOperandWith(0, nullptr);
    EXPECT_TRUE(Uniqued->isResolved());
  }
}

TEST_F(MDNodeTest, replaceWithUniquedResolvingOperand) {
  // temp !{}
  MDTuple *Op = MDTuple::getTemporary(Context, None).release();
  EXPECT_FALSE(Op->isResolved());

  // temp !{temp !{}}
  Metadata *Ops[] = {Op};
  MDTuple *N = MDTuple::getTemporary(Context, Ops).release();
  EXPECT_FALSE(N->isResolved());

  // temp !{temp !{}} => !{temp !{}}
  ASSERT_EQ(N, MDNode::replaceWithUniqued(TempMDTuple(N)));
  EXPECT_FALSE(N->isResolved());

  // !{temp !{}} => !{!{}}
  ASSERT_EQ(Op, MDNode::replaceWithUniqued(TempMDTuple(Op)));
  EXPECT_TRUE(Op->isResolved());
  EXPECT_TRUE(N->isResolved());
}

TEST_F(MDNodeTest, replaceWithUniquedDeletedOperand) {
  // i1* @GV
  Type *Ty = Type::getInt1PtrTy(Context);
  std::unique_ptr<GlobalVariable> GV(
      new GlobalVariable(Ty, false, GlobalValue::ExternalLinkage));
  ConstantAsMetadata *Op = ConstantAsMetadata::get(GV.get());

  // temp !{i1* @GV}
  Metadata *Ops[] = {Op};
  MDTuple *N = MDTuple::getTemporary(Context, Ops).release();

  // temp !{i1* @GV} => !{i1* @GV}
  ASSERT_EQ(N, MDNode::replaceWithUniqued(TempMDTuple(N)));
  ASSERT_TRUE(N->isUniqued());

  // !{i1* @GV} => !{null}
  GV.reset();
  ASSERT_TRUE(N->isDistinct());
  ASSERT_EQ(nullptr, N->getOperand(0));
  Metadata *NullOps[] = {nullptr};
  ASSERT_NE(N, MDTuple::get(Context, NullOps));
}

TEST_F(MDNodeTest, replaceWithUniquedChangedOperand) {
  // i1* @GV
  Type *Ty = Type::getInt1PtrTy(Context);
  std::unique_ptr<GlobalVariable> GV(
      new GlobalVariable(Ty, false, GlobalValue::ExternalLinkage));
  ConstantAsMetadata *Op = ConstantAsMetadata::get(GV.get());

  // temp !{i1* @GV}
  Metadata *Ops[] = {Op};
  MDTuple *N = MDTuple::getTemporary(Context, Ops).release();

  // temp !{i1* @GV} => !{i1* @GV}
  ASSERT_EQ(N, MDNode::replaceWithUniqued(TempMDTuple(N)));
  ASSERT_TRUE(N->isUniqued());

  // !{i1* @GV} => !{i1* @GV2}
  std::unique_ptr<GlobalVariable> GV2(
      new GlobalVariable(Ty, false, GlobalValue::ExternalLinkage));
  GV->replaceAllUsesWith(GV2.get());
  ASSERT_TRUE(N->isUniqued());
  Metadata *NullOps[] = {ConstantAsMetadata::get(GV2.get())};
  ASSERT_EQ(N, MDTuple::get(Context, NullOps));
}

TEST_F(MDNodeTest, replaceWithDistinct) {
  {
    auto *Empty = MDTuple::get(Context, None);
    Metadata *Ops[] = {Empty};
    auto Temp = MDTuple::getTemporary(Context, Ops);
    EXPECT_TRUE(Temp->isTemporary());

    // Don't expect a collision.
    auto *Current = Temp.get();
    auto *Distinct = MDNode::replaceWithDistinct(std::move(Temp));
    EXPECT_TRUE(Distinct->isDistinct());
    EXPECT_TRUE(Distinct->isResolved());
    EXPECT_EQ(Current, Distinct);
  }
  {
    auto Unresolved = MDTuple::getTemporary(Context, None);
    Metadata *Ops[] = {Unresolved.get()};
    auto Temp = MDTuple::getTemporary(Context, Ops);
    EXPECT_TRUE(Temp->isTemporary());

    // Don't expect a collision.
    auto *Current = Temp.get();
    auto *Distinct = MDNode::replaceWithDistinct(std::move(Temp));
    EXPECT_TRUE(Distinct->isDistinct());
    EXPECT_TRUE(Distinct->isResolved());
    EXPECT_EQ(Current, Distinct);

    // Cleanup; required for teardown.
    Unresolved->replaceAllUsesWith(nullptr);
  }
}

TEST_F(MDNodeTest, replaceWithPermanent) {
  Metadata *Ops[] = {nullptr};
  auto Temp = MDTuple::getTemporary(Context, Ops);
  auto *T = Temp.get();

  // U is a normal, uniqued node that references T.
  auto *U = MDTuple::get(Context, T);
  EXPECT_TRUE(U->isUniqued());

  // Make Temp self-referencing.
  Temp->replaceOperandWith(0, T);

  // Try to uniquify Temp.  This should, despite the name in the API, give a
  // 'distinct' node, since self-references aren't allowed to be uniqued.
  //
  // Since it's distinct, N should have the same address as when it was a
  // temporary (i.e., be equal to T not U).
  auto *N = MDNode::replaceWithPermanent(std::move(Temp));
  EXPECT_EQ(N, T);
  EXPECT_TRUE(N->isDistinct());

  // U should be the canonical unique node with N as the argument.
  EXPECT_EQ(U, MDTuple::get(Context, N));
  EXPECT_TRUE(U->isUniqued());

  // This temporary should collide with U when replaced, but it should still be
  // uniqued.
  EXPECT_EQ(U, MDNode::replaceWithPermanent(MDTuple::getTemporary(Context, N)));
  EXPECT_TRUE(U->isUniqued());

  // This temporary should become a new uniqued node.
  auto Temp2 = MDTuple::getTemporary(Context, U);
  auto *V = Temp2.get();
  EXPECT_EQ(V, MDNode::replaceWithPermanent(std::move(Temp2)));
  EXPECT_TRUE(V->isUniqued());
  EXPECT_EQ(U, V->getOperand(0));
}

TEST_F(MDNodeTest, deleteTemporaryWithTrackingRef) {
  TrackingMDRef Ref;
  EXPECT_EQ(nullptr, Ref.get());
  {
    auto Temp = MDTuple::getTemporary(Context, None);
    Ref.reset(Temp.get());
    EXPECT_EQ(Temp.get(), Ref.get());
  }
  EXPECT_EQ(nullptr, Ref.get());
}

typedef MetadataTest DILocationTest;

TEST_F(DILocationTest, Overflow) {
  DISubprogram *N = getSubprogram();
  {
    DILocation *L = DILocation::get(Context, 2, 7, N);
    EXPECT_EQ(2u, L->getLine());
    EXPECT_EQ(7u, L->getColumn());
  }
  unsigned U16 = 1u << 16;
  {
    DILocation *L = DILocation::get(Context, UINT32_MAX, U16 - 1, N);
    EXPECT_EQ(UINT32_MAX, L->getLine());
    EXPECT_EQ(U16 - 1, L->getColumn());
  }
  {
    DILocation *L = DILocation::get(Context, UINT32_MAX, U16, N);
    EXPECT_EQ(UINT32_MAX, L->getLine());
    EXPECT_EQ(0u, L->getColumn());
  }
  {
    DILocation *L = DILocation::get(Context, UINT32_MAX, U16 + 1, N);
    EXPECT_EQ(UINT32_MAX, L->getLine());
    EXPECT_EQ(0u, L->getColumn());
  }
}

TEST_F(DILocationTest, getDistinct) {
  MDNode *N = getSubprogram();
  DILocation *L0 = DILocation::getDistinct(Context, 2, 7, N);
  EXPECT_TRUE(L0->isDistinct());
  DILocation *L1 = DILocation::get(Context, 2, 7, N);
  EXPECT_FALSE(L1->isDistinct());
  EXPECT_EQ(L1, DILocation::get(Context, 2, 7, N));
}

TEST_F(DILocationTest, getTemporary) {
  MDNode *N = MDNode::get(Context, None);
  auto L = DILocation::getTemporary(Context, 2, 7, N);
  EXPECT_TRUE(L->isTemporary());
  EXPECT_FALSE(L->isResolved());
}

TEST_F(DILocationTest, cloneTemporary) {
  MDNode *N = MDNode::get(Context, None);
  auto L = DILocation::getTemporary(Context, 2, 7, N);
  EXPECT_TRUE(L->isTemporary());
  auto L2 = L->clone();
  EXPECT_TRUE(L2->isTemporary());
}

typedef MetadataTest GenericDINodeTest;

TEST_F(GenericDINodeTest, get) {
  StringRef Header = "header";
  auto *Empty = MDNode::get(Context, None);
  Metadata *Ops1[] = {Empty};
  auto *N = GenericDINode::get(Context, 15, Header, Ops1);
  EXPECT_EQ(15u, N->getTag());
  EXPECT_EQ(2u, N->getNumOperands());
  EXPECT_EQ(Header, N->getHeader());
  EXPECT_EQ(MDString::get(Context, Header), N->getOperand(0));
  EXPECT_EQ(1u, N->getNumDwarfOperands());
  EXPECT_EQ(Empty, N->getDwarfOperand(0));
  EXPECT_EQ(Empty, N->getOperand(1));
  ASSERT_TRUE(N->isUniqued());

  EXPECT_EQ(N, GenericDINode::get(Context, 15, Header, Ops1));

  N->replaceOperandWith(1, nullptr);
  EXPECT_EQ(15u, N->getTag());
  EXPECT_EQ(Header, N->getHeader());
  EXPECT_EQ(nullptr, N->getDwarfOperand(0));
  ASSERT_TRUE(N->isUniqued());

  Metadata *Ops2[] = {nullptr};
  EXPECT_EQ(N, GenericDINode::get(Context, 15, Header, Ops2));

  N->replaceDwarfOperandWith(0, Empty);
  EXPECT_EQ(15u, N->getTag());
  EXPECT_EQ(Header, N->getHeader());
  EXPECT_EQ(Empty, N->getDwarfOperand(0));
  ASSERT_TRUE(N->isUniqued());
  EXPECT_EQ(N, GenericDINode::get(Context, 15, Header, Ops1));

  TempGenericDINode Temp = N->clone();
  EXPECT_EQ(N, MDNode::replaceWithUniqued(std::move(Temp)));
}

TEST_F(GenericDINodeTest, getEmptyHeader) {
  // Canonicalize !"" to null.
  auto *N = GenericDINode::get(Context, 15, StringRef(), None);
  EXPECT_EQ(StringRef(), N->getHeader());
  EXPECT_EQ(nullptr, N->getOperand(0));
}

typedef MetadataTest DISubrangeTest;

TEST_F(DISubrangeTest, get) {
  auto *N = DISubrange::get(Context, 5, 7);
  EXPECT_EQ(dwarf::DW_TAG_subrange_type, N->getTag());
  EXPECT_EQ(5, N->getCount());
  EXPECT_EQ(7, N->getLowerBound());
  EXPECT_EQ(N, DISubrange::get(Context, 5, 7));
  EXPECT_EQ(DISubrange::get(Context, 5, 0), DISubrange::get(Context, 5));

  TempDISubrange Temp = N->clone();
  EXPECT_EQ(N, MDNode::replaceWithUniqued(std::move(Temp)));
}

TEST_F(DISubrangeTest, getEmptyArray) {
  auto *N = DISubrange::get(Context, -1, 0);
  EXPECT_EQ(dwarf::DW_TAG_subrange_type, N->getTag());
  EXPECT_EQ(-1, N->getCount());
  EXPECT_EQ(0, N->getLowerBound());
  EXPECT_EQ(N, DISubrange::get(Context, -1, 0));
}

typedef MetadataTest DIEnumeratorTest;

TEST_F(DIEnumeratorTest, get) {
  auto *N = DIEnumerator::get(Context, 7, "name");
  EXPECT_EQ(dwarf::DW_TAG_enumerator, N->getTag());
  EXPECT_EQ(7, N->getValue());
  EXPECT_EQ("name", N->getName());
  EXPECT_EQ(N, DIEnumerator::get(Context, 7, "name"));

  EXPECT_NE(N, DIEnumerator::get(Context, 8, "name"));
  EXPECT_NE(N, DIEnumerator::get(Context, 7, "nam"));

  TempDIEnumerator Temp = N->clone();
  EXPECT_EQ(N, MDNode::replaceWithUniqued(std::move(Temp)));
}

typedef MetadataTest DIBasicTypeTest;

TEST_F(DIBasicTypeTest, get) {
  auto *N =
      DIBasicType::get(Context, dwarf::DW_TAG_base_type, "special", 33, 26, 7);
  EXPECT_EQ(dwarf::DW_TAG_base_type, N->getTag());
  EXPECT_EQ("special", N->getName());
  EXPECT_EQ(33u, N->getSizeInBits());
  EXPECT_EQ(26u, N->getAlignInBits());
  EXPECT_EQ(7u, N->getEncoding());
  EXPECT_EQ(0u, N->getLine());
  EXPECT_EQ(N, DIBasicType::get(Context, dwarf::DW_TAG_base_type, "special", 33,
                                26, 7));

  EXPECT_NE(N, DIBasicType::get(Context, dwarf::DW_TAG_unspecified_type,
                                "special", 33, 26, 7));
  EXPECT_NE(N,
            DIBasicType::get(Context, dwarf::DW_TAG_base_type, "s", 33, 26, 7));
  EXPECT_NE(N, DIBasicType::get(Context, dwarf::DW_TAG_base_type, "special", 32,
                                26, 7));
  EXPECT_NE(N, DIBasicType::get(Context, dwarf::DW_TAG_base_type, "special", 33,
                                25, 7));
  EXPECT_NE(N, DIBasicType::get(Context, dwarf::DW_TAG_base_type, "special", 33,
                                26, 6));

  TempDIBasicType Temp = N->clone();
  EXPECT_EQ(N, MDNode::replaceWithUniqued(std::move(Temp)));
}

TEST_F(DIBasicTypeTest, getWithLargeValues) {
  auto *N = DIBasicType::get(Context, dwarf::DW_TAG_base_type, "special",
                             UINT64_MAX, UINT32_MAX - 1, 7);
  EXPECT_EQ(UINT64_MAX, N->getSizeInBits());
  EXPECT_EQ(UINT32_MAX - 1, N->getAlignInBits());
}

TEST_F(DIBasicTypeTest, getUnspecified) {
  auto *N =
      DIBasicType::get(Context, dwarf::DW_TAG_unspecified_type, "unspecified");
  EXPECT_EQ(dwarf::DW_TAG_unspecified_type, N->getTag());
  EXPECT_EQ("unspecified", N->getName());
  EXPECT_EQ(0u, N->getSizeInBits());
  EXPECT_EQ(0u, N->getAlignInBits());
  EXPECT_EQ(0u, N->getEncoding());
  EXPECT_EQ(0u, N->getLine());
}

typedef MetadataTest DITypeTest;

TEST_F(DITypeTest, clone) {
  // Check that DIType has a specialized clone that returns TempDIType.
  DIType *N = DIBasicType::get(Context, dwarf::DW_TAG_base_type, "int", 32, 32,
                               dwarf::DW_ATE_signed);

  TempDIType Temp = N->clone();
  EXPECT_EQ(N, MDNode::replaceWithUniqued(std::move(Temp)));
}

TEST_F(DITypeTest, setFlags) {
  // void (void)
  Metadata *TypesOps[] = {nullptr};
  Metadata *Types = MDTuple::get(Context, TypesOps);

  DIType *D =
      DISubroutineType::getDistinct(Context, DINode::FlagZero, 0, Types);
  EXPECT_EQ(DINode::FlagZero, D->getFlags());
  D->setFlags(DINode::FlagRValueReference);
  EXPECT_EQ(DINode::FlagRValueReference, D->getFlags());
  D->setFlags(DINode::FlagZero);
  EXPECT_EQ(DINode::FlagZero, D->getFlags());

  TempDIType T =
      DISubroutineType::getTemporary(Context, DINode::FlagZero, 0, Types);
  EXPECT_EQ(DINode::FlagZero, T->getFlags());
  T->setFlags(DINode::FlagRValueReference);
  EXPECT_EQ(DINode::FlagRValueReference, T->getFlags());
  T->setFlags(DINode::FlagZero);
  EXPECT_EQ(DINode::FlagZero, T->getFlags());
}

typedef MetadataTest DIDerivedTypeTest;

TEST_F(DIDerivedTypeTest, get) {
  DIFile *File = getFile();
  DIScope *Scope = getSubprogram();
  DIType *BaseType = getBasicType("basic");
  MDTuple *ExtraData = getTuple();
  DINode::DIFlags Flags5 = static_cast<DINode::DIFlags>(5);
  DINode::DIFlags Flags4 = static_cast<DINode::DIFlags>(4);

  auto *N =
      DIDerivedType::get(Context, dwarf::DW_TAG_pointer_type, "something", File,
                         1, Scope, BaseType, 2, 3, 4, Flags5, ExtraData);
  EXPECT_EQ(dwarf::DW_TAG_pointer_type, N->getTag());
  EXPECT_EQ("something", N->getName());
  EXPECT_EQ(File, N->getFile());
  EXPECT_EQ(1u, N->getLine());
  EXPECT_EQ(Scope, N->getScope());
  EXPECT_EQ(BaseType, N->getBaseType());
  EXPECT_EQ(2u, N->getSizeInBits());
  EXPECT_EQ(3u, N->getAlignInBits());
  EXPECT_EQ(4u, N->getOffsetInBits());
  EXPECT_EQ(5u, N->getFlags());
  EXPECT_EQ(ExtraData, N->getExtraData());
  EXPECT_EQ(N, DIDerivedType::get(Context, dwarf::DW_TAG_pointer_type,
                                  "something", File, 1, Scope, BaseType, 2, 3,
                                  4, Flags5, ExtraData));

  EXPECT_NE(N, DIDerivedType::get(Context, dwarf::DW_TAG_reference_type,
                                  "something", File, 1, Scope, BaseType, 2, 3,
                                  4, Flags5, ExtraData));
  EXPECT_NE(N, DIDerivedType::get(Context, dwarf::DW_TAG_pointer_type, "else",
                                  File, 1, Scope, BaseType, 2, 3, 4, Flags5,
                                  ExtraData));
  EXPECT_NE(N, DIDerivedType::get(Context, dwarf::DW_TAG_pointer_type,
                                  "something", getFile(), 1, Scope, BaseType, 2,
                                  3, 4, Flags5, ExtraData));
  EXPECT_NE(N, DIDerivedType::get(Context, dwarf::DW_TAG_pointer_type,
                                  "something", File, 2, Scope, BaseType, 2, 3,
                                  4, Flags5, ExtraData));
  EXPECT_NE(N, DIDerivedType::get(Context, dwarf::DW_TAG_pointer_type,
                                  "something", File, 1, getSubprogram(),
                                  BaseType, 2, 3, 4, Flags5, ExtraData));
  EXPECT_NE(N, DIDerivedType::get(
                   Context, dwarf::DW_TAG_pointer_type, "something", File, 1,
                   Scope, getBasicType("basic2"), 2, 3, 4, Flags5, ExtraData));
  EXPECT_NE(N, DIDerivedType::get(Context, dwarf::DW_TAG_pointer_type,
                                  "something", File, 1, Scope, BaseType, 3, 3,
                                  4, Flags5, ExtraData));
  EXPECT_NE(N, DIDerivedType::get(Context, dwarf::DW_TAG_pointer_type,
                                  "something", File, 1, Scope, BaseType, 2, 2,
                                  4, Flags5, ExtraData));
  EXPECT_NE(N, DIDerivedType::get(Context, dwarf::DW_TAG_pointer_type,
                                  "something", File, 1, Scope, BaseType, 2, 3,
                                  5, Flags5, ExtraData));
  EXPECT_NE(N, DIDerivedType::get(Context, dwarf::DW_TAG_pointer_type,
                                  "something", File, 1, Scope, BaseType, 2, 3,
                                  4, Flags4, ExtraData));
  EXPECT_NE(N, DIDerivedType::get(Context, dwarf::DW_TAG_pointer_type,
                                  "something", File, 1, Scope, BaseType, 2, 3,
                                  4, Flags5, getTuple()));

  TempDIDerivedType Temp = N->clone();
  EXPECT_EQ(N, MDNode::replaceWithUniqued(std::move(Temp)));
}

TEST_F(DIDerivedTypeTest, getWithLargeValues) {
  DIFile *File = getFile();
  DIScope *Scope = getSubprogram();
  DIType *BaseType = getBasicType("basic");
  MDTuple *ExtraData = getTuple();
  DINode::DIFlags Flags = static_cast<DINode::DIFlags>(5);

  auto *N = DIDerivedType::get(
      Context, dwarf::DW_TAG_pointer_type, "something", File, 1, Scope,
      BaseType, UINT64_MAX, UINT32_MAX - 1, UINT64_MAX - 2, Flags, ExtraData);
  EXPECT_EQ(UINT64_MAX, N->getSizeInBits());
  EXPECT_EQ(UINT32_MAX - 1, N->getAlignInBits());
  EXPECT_EQ(UINT64_MAX - 2, N->getOffsetInBits());
}

typedef MetadataTest DICompositeTypeTest;

TEST_F(DICompositeTypeTest, get) {
  unsigned Tag = dwarf::DW_TAG_structure_type;
  StringRef Name = "some name";
  DIFile *File = getFile();
  unsigned Line = 1;
  DIScope *Scope = getSubprogram();
  DIType *BaseType = getCompositeType();
  uint64_t SizeInBits = 2;
  uint32_t AlignInBits = 3;
  uint64_t OffsetInBits = 4;
  DINode::DIFlags Flags = static_cast<DINode::DIFlags>(5);
  MDTuple *Elements = getTuple();
  unsigned RuntimeLang = 6;
  DIType *VTableHolder = getCompositeType();
  MDTuple *TemplateParams = getTuple();
  StringRef Identifier = "some id";

  auto *N = DICompositeType::get(Context, Tag, Name, File, Line, Scope,
                                 BaseType, SizeInBits, AlignInBits,
                                 OffsetInBits, Flags, Elements, RuntimeLang,
                                 VTableHolder, TemplateParams, Identifier);
  EXPECT_EQ(Tag, N->getTag());
  EXPECT_EQ(Name, N->getName());
  EXPECT_EQ(File, N->getFile());
  EXPECT_EQ(Line, N->getLine());
  EXPECT_EQ(Scope, N->getScope());
  EXPECT_EQ(BaseType, N->getBaseType());
  EXPECT_EQ(SizeInBits, N->getSizeInBits());
  EXPECT_EQ(AlignInBits, N->getAlignInBits());
  EXPECT_EQ(OffsetInBits, N->getOffsetInBits());
  EXPECT_EQ(Flags, N->getFlags());
  EXPECT_EQ(Elements, N->getElements().get());
  EXPECT_EQ(RuntimeLang, N->getRuntimeLang());
  EXPECT_EQ(VTableHolder, N->getVTableHolder());
  EXPECT_EQ(TemplateParams, N->getTemplateParams().get());
  EXPECT_EQ(Identifier, N->getIdentifier());

  EXPECT_EQ(N, DICompositeType::get(Context, Tag, Name, File, Line, Scope,
                                    BaseType, SizeInBits, AlignInBits,
                                    OffsetInBits, Flags, Elements, RuntimeLang,
                                    VTableHolder, TemplateParams, Identifier));

  EXPECT_NE(N, DICompositeType::get(Context, Tag + 1, Name, File, Line, Scope,
                                    BaseType, SizeInBits, AlignInBits,
                                    OffsetInBits, Flags, Elements, RuntimeLang,
                                    VTableHolder, TemplateParams, Identifier));
  EXPECT_NE(N, DICompositeType::get(Context, Tag, "abc", File, Line, Scope,
                                    BaseType, SizeInBits, AlignInBits,
                                    OffsetInBits, Flags, Elements, RuntimeLang,
                                    VTableHolder, TemplateParams, Identifier));
  EXPECT_NE(N, DICompositeType::get(Context, Tag, Name, getFile(), Line, Scope,
                                    BaseType, SizeInBits, AlignInBits,
                                    OffsetInBits, Flags, Elements, RuntimeLang,
                                    VTableHolder, TemplateParams, Identifier));
  EXPECT_NE(N, DICompositeType::get(Context, Tag, Name, File, Line + 1, Scope,
                                    BaseType, SizeInBits, AlignInBits,
                                    OffsetInBits, Flags, Elements, RuntimeLang,
                                    VTableHolder, TemplateParams, Identifier));
  EXPECT_NE(N, DICompositeType::get(
                   Context, Tag, Name, File, Line, getSubprogram(), BaseType,
                   SizeInBits, AlignInBits, OffsetInBits, Flags, Elements,
                   RuntimeLang, VTableHolder, TemplateParams, Identifier));
  EXPECT_NE(N, DICompositeType::get(
                   Context, Tag, Name, File, Line, Scope, getBasicType("other"),
                   SizeInBits, AlignInBits, OffsetInBits, Flags, Elements,
                   RuntimeLang, VTableHolder, TemplateParams, Identifier));
  EXPECT_NE(N, DICompositeType::get(Context, Tag, Name, File, Line, Scope,
                                    BaseType, SizeInBits + 1, AlignInBits,
                                    OffsetInBits, Flags, Elements, RuntimeLang,
                                    VTableHolder, TemplateParams, Identifier));
  EXPECT_NE(N, DICompositeType::get(Context, Tag, Name, File, Line, Scope,
                                    BaseType, SizeInBits, AlignInBits + 1,
                                    OffsetInBits, Flags, Elements, RuntimeLang,
                                    VTableHolder, TemplateParams, Identifier));
  EXPECT_NE(N, DICompositeType::get(
                   Context, Tag, Name, File, Line, Scope, BaseType, SizeInBits,
                   AlignInBits, OffsetInBits + 1, Flags, Elements, RuntimeLang,
                   VTableHolder, TemplateParams, Identifier));
  DINode::DIFlags FlagsPOne = static_cast<DINode::DIFlags>(Flags + 1);
  EXPECT_NE(N, DICompositeType::get(
                   Context, Tag, Name, File, Line, Scope, BaseType, SizeInBits,
                   AlignInBits, OffsetInBits, FlagsPOne, Elements, RuntimeLang,
                   VTableHolder, TemplateParams, Identifier));
  EXPECT_NE(N, DICompositeType::get(
                   Context, Tag, Name, File, Line, Scope, BaseType, SizeInBits,
                   AlignInBits, OffsetInBits, Flags, getTuple(), RuntimeLang,
                   VTableHolder, TemplateParams, Identifier));
  EXPECT_NE(N, DICompositeType::get(
                   Context, Tag, Name, File, Line, Scope, BaseType, SizeInBits,
                   AlignInBits, OffsetInBits, Flags, Elements, RuntimeLang + 1,
                   VTableHolder, TemplateParams, Identifier));
  EXPECT_NE(N, DICompositeType::get(
                   Context, Tag, Name, File, Line, Scope, BaseType, SizeInBits,
                   AlignInBits, OffsetInBits, Flags, Elements, RuntimeLang,
                   getCompositeType(), TemplateParams, Identifier));
  EXPECT_NE(N, DICompositeType::get(Context, Tag, Name, File, Line, Scope,
                                    BaseType, SizeInBits, AlignInBits,
                                    OffsetInBits, Flags, Elements, RuntimeLang,
                                    VTableHolder, getTuple(), Identifier));
  EXPECT_NE(N, DICompositeType::get(Context, Tag, Name, File, Line, Scope,
                                    BaseType, SizeInBits, AlignInBits,
                                    OffsetInBits, Flags, Elements, RuntimeLang,
                                    VTableHolder, TemplateParams, "other"));

  // Be sure that missing identifiers get null pointers.
  EXPECT_FALSE(DICompositeType::get(Context, Tag, Name, File, Line, Scope,
                                    BaseType, SizeInBits, AlignInBits,
                                    OffsetInBits, Flags, Elements, RuntimeLang,
                                    VTableHolder, TemplateParams, "")
                   ->getRawIdentifier());
  EXPECT_FALSE(DICompositeType::get(Context, Tag, Name, File, Line, Scope,
                                    BaseType, SizeInBits, AlignInBits,
                                    OffsetInBits, Flags, Elements, RuntimeLang,
                                    VTableHolder, TemplateParams)
                   ->getRawIdentifier());

  TempDICompositeType Temp = N->clone();
  EXPECT_EQ(N, MDNode::replaceWithUniqued(std::move(Temp)));
}

TEST_F(DICompositeTypeTest, getWithLargeValues) {
  unsigned Tag = dwarf::DW_TAG_structure_type;
  StringRef Name = "some name";
  DIFile *File = getFile();
  unsigned Line = 1;
  DIScope *Scope = getSubprogram();
  DIType *BaseType = getCompositeType();
  uint64_t SizeInBits = UINT64_MAX;
  uint32_t AlignInBits = UINT32_MAX - 1;
  uint64_t OffsetInBits = UINT64_MAX - 2;
  DINode::DIFlags Flags = static_cast<DINode::DIFlags>(5);
  MDTuple *Elements = getTuple();
  unsigned RuntimeLang = 6;
  DIType *VTableHolder = getCompositeType();
  MDTuple *TemplateParams = getTuple();
  StringRef Identifier = "some id";

  auto *N = DICompositeType::get(Context, Tag, Name, File, Line, Scope,
                                 BaseType, SizeInBits, AlignInBits,
                                 OffsetInBits, Flags, Elements, RuntimeLang,
                                 VTableHolder, TemplateParams, Identifier);
  EXPECT_EQ(SizeInBits, N->getSizeInBits());
  EXPECT_EQ(AlignInBits, N->getAlignInBits());
  EXPECT_EQ(OffsetInBits, N->getOffsetInBits());
}

TEST_F(DICompositeTypeTest, replaceOperands) {
  unsigned Tag = dwarf::DW_TAG_structure_type;
  StringRef Name = "some name";
  DIFile *File = getFile();
  unsigned Line = 1;
  DIScope *Scope = getSubprogram();
  DIType *BaseType = getCompositeType();
  uint64_t SizeInBits = 2;
  uint32_t AlignInBits = 3;
  uint64_t OffsetInBits = 4;
  DINode::DIFlags Flags = static_cast<DINode::DIFlags>(5);
  unsigned RuntimeLang = 6;
  StringRef Identifier = "some id";

  auto *N = DICompositeType::get(
      Context, Tag, Name, File, Line, Scope, BaseType, SizeInBits, AlignInBits,
      OffsetInBits, Flags, nullptr, RuntimeLang, nullptr, nullptr, Identifier);

  auto *Elements = MDTuple::getDistinct(Context, None);
  EXPECT_EQ(nullptr, N->getElements().get());
  N->replaceElements(Elements);
  EXPECT_EQ(Elements, N->getElements().get());
  N->replaceElements(nullptr);
  EXPECT_EQ(nullptr, N->getElements().get());

  DIType *VTableHolder = getCompositeType();
  EXPECT_EQ(nullptr, N->getVTableHolder());
  N->replaceVTableHolder(VTableHolder);
  EXPECT_EQ(VTableHolder, N->getVTableHolder());
  N->replaceVTableHolder(nullptr);
  EXPECT_EQ(nullptr, N->getVTableHolder());

  auto *TemplateParams = MDTuple::getDistinct(Context, None);
  EXPECT_EQ(nullptr, N->getTemplateParams().get());
  N->replaceTemplateParams(TemplateParams);
  EXPECT_EQ(TemplateParams, N->getTemplateParams().get());
  N->replaceTemplateParams(nullptr);
  EXPECT_EQ(nullptr, N->getTemplateParams().get());
}

typedef MetadataTest DISubroutineTypeTest;

TEST_F(DISubroutineTypeTest, get) {
  DINode::DIFlags Flags = static_cast<DINode::DIFlags>(1);
  DINode::DIFlags FlagsPOne = static_cast<DINode::DIFlags>(Flags + 1);
  MDTuple *TypeArray = getTuple();

  auto *N = DISubroutineType::get(Context, Flags, 0, TypeArray);
  EXPECT_EQ(dwarf::DW_TAG_subroutine_type, N->getTag());
  EXPECT_EQ(Flags, N->getFlags());
  EXPECT_EQ(TypeArray, N->getTypeArray().get());
  EXPECT_EQ(N, DISubroutineType::get(Context, Flags, 0, TypeArray));

  EXPECT_NE(N, DISubroutineType::get(Context, FlagsPOne, 0, TypeArray));
  EXPECT_NE(N, DISubroutineType::get(Context, Flags, 0, getTuple()));

  // Test the hashing of calling conventions.
  auto *Fast = DISubroutineType::get(
      Context, Flags, dwarf::DW_CC_BORLAND_msfastcall, TypeArray);
  auto *Std = DISubroutineType::get(Context, Flags,
                                    dwarf::DW_CC_BORLAND_stdcall, TypeArray);
  EXPECT_EQ(Fast,
            DISubroutineType::get(Context, Flags,
                                  dwarf::DW_CC_BORLAND_msfastcall, TypeArray));
  EXPECT_EQ(Std, DISubroutineType::get(
                     Context, Flags, dwarf::DW_CC_BORLAND_stdcall, TypeArray));

  EXPECT_NE(N, Fast);
  EXPECT_NE(N, Std);
  EXPECT_NE(Fast, Std);

  TempDISubroutineType Temp = N->clone();
  EXPECT_EQ(N, MDNode::replaceWithUniqued(std::move(Temp)));

  // Test always-empty operands.
  EXPECT_EQ(nullptr, N->getScope());
  EXPECT_EQ(nullptr, N->getFile());
  EXPECT_EQ("", N->getName());
}

typedef MetadataTest DIFileTest;

TEST_F(DIFileTest, get) {
  StringRef Filename = "file";
  StringRef Directory = "dir";
  auto *N = DIFile::get(Context, Filename, Directory);

  EXPECT_EQ(dwarf::DW_TAG_file_type, N->getTag());
  EXPECT_EQ(Filename, N->getFilename());
  EXPECT_EQ(Directory, N->getDirectory());
  EXPECT_EQ(N, DIFile::get(Context, Filename, Directory));

  EXPECT_NE(N, DIFile::get(Context, "other", Directory));
  EXPECT_NE(N, DIFile::get(Context, Filename, "other"));

  TempDIFile Temp = N->clone();
  EXPECT_EQ(N, MDNode::replaceWithUniqued(std::move(Temp)));
}

TEST_F(DIFileTest, ScopeGetFile) {
  // Ensure that DIScope::getFile() returns itself.
  DIScope *N = DIFile::get(Context, "file", "dir");
  EXPECT_EQ(N, N->getFile());
}

typedef MetadataTest DICompileUnitTest;

TEST_F(DICompileUnitTest, get) {
  unsigned SourceLanguage = 1;
  DIFile *File = getFile();
  StringRef Producer = "some producer";
  bool IsOptimized = false;
  StringRef Flags = "flag after flag";
  unsigned RuntimeVersion = 2;
  StringRef SplitDebugFilename = "another/file";
  auto EmissionKind = DICompileUnit::FullDebug;
  MDTuple *EnumTypes = getTuple();
  MDTuple *RetainedTypes = getTuple();
  MDTuple *GlobalVariables = getTuple();
  MDTuple *ImportedEntities = getTuple();
  uint64_t DWOId = 0x10000000c0ffee;
  MDTuple *Macros = getTuple();
  auto *N = DICompileUnit::getDistinct(
      Context, SourceLanguage, File, Producer, IsOptimized, Flags,
      RuntimeVersion, SplitDebugFilename, EmissionKind, EnumTypes,
      RetainedTypes, GlobalVariables, ImportedEntities, Macros, DWOId, true);

  EXPECT_EQ(dwarf::DW_TAG_compile_unit, N->getTag());
  EXPECT_EQ(SourceLanguage, N->getSourceLanguage());
  EXPECT_EQ(File, N->getFile());
  EXPECT_EQ(Producer, N->getProducer());
  EXPECT_EQ(IsOptimized, N->isOptimized());
  EXPECT_EQ(Flags, N->getFlags());
  EXPECT_EQ(RuntimeVersion, N->getRuntimeVersion());
  EXPECT_EQ(SplitDebugFilename, N->getSplitDebugFilename());
  EXPECT_EQ(EmissionKind, N->getEmissionKind());
  EXPECT_EQ(EnumTypes, N->getEnumTypes().get());
  EXPECT_EQ(RetainedTypes, N->getRetainedTypes().get());
  EXPECT_EQ(GlobalVariables, N->getGlobalVariables().get());
  EXPECT_EQ(ImportedEntities, N->getImportedEntities().get());
  EXPECT_EQ(Macros, N->getMacros().get());
  EXPECT_EQ(DWOId, N->getDWOId());

  TempDICompileUnit Temp = N->clone();
  EXPECT_EQ(dwarf::DW_TAG_compile_unit, Temp->getTag());
  EXPECT_EQ(SourceLanguage, Temp->getSourceLanguage());
  EXPECT_EQ(File, Temp->getFile());
  EXPECT_EQ(Producer, Temp->getProducer());
  EXPECT_EQ(IsOptimized, Temp->isOptimized());
  EXPECT_EQ(Flags, Temp->getFlags());
  EXPECT_EQ(RuntimeVersion, Temp->getRuntimeVersion());
  EXPECT_EQ(SplitDebugFilename, Temp->getSplitDebugFilename());
  EXPECT_EQ(EmissionKind, Temp->getEmissionKind());
  EXPECT_EQ(EnumTypes, Temp->getEnumTypes().get());
  EXPECT_EQ(RetainedTypes, Temp->getRetainedTypes().get());
  EXPECT_EQ(GlobalVariables, Temp->getGlobalVariables().get());
  EXPECT_EQ(ImportedEntities, Temp->getImportedEntities().get());
  EXPECT_EQ(Macros, Temp->getMacros().get());
  EXPECT_EQ(DWOId, Temp->getDWOId());

  auto *TempAddress = Temp.get();
  auto *Clone = MDNode::replaceWithPermanent(std::move(Temp));
  EXPECT_TRUE(Clone->isDistinct());
  EXPECT_EQ(TempAddress, Clone);
}

TEST_F(DICompileUnitTest, replaceArrays) {
  unsigned SourceLanguage = 1;
  DIFile *File = getFile();
  StringRef Producer = "some producer";
  bool IsOptimized = false;
  StringRef Flags = "flag after flag";
  unsigned RuntimeVersion = 2;
  StringRef SplitDebugFilename = "another/file";
  auto EmissionKind = DICompileUnit::FullDebug;
  MDTuple *EnumTypes = MDTuple::getDistinct(Context, None);
  MDTuple *RetainedTypes = MDTuple::getDistinct(Context, None);
  MDTuple *ImportedEntities = MDTuple::getDistinct(Context, None);
  uint64_t DWOId = 0xc0ffee;
  auto *N = DICompileUnit::getDistinct(
      Context, SourceLanguage, File, Producer, IsOptimized, Flags,
      RuntimeVersion, SplitDebugFilename, EmissionKind, EnumTypes,
      RetainedTypes, nullptr, ImportedEntities, nullptr, DWOId, true);

  auto *GlobalVariables = MDTuple::getDistinct(Context, None);
  EXPECT_EQ(nullptr, N->getGlobalVariables().get());
  N->replaceGlobalVariables(GlobalVariables);
  EXPECT_EQ(GlobalVariables, N->getGlobalVariables().get());
  N->replaceGlobalVariables(nullptr);
  EXPECT_EQ(nullptr, N->getGlobalVariables().get());

  auto *Macros = MDTuple::getDistinct(Context, None);
  EXPECT_EQ(nullptr, N->getMacros().get());
  N->replaceMacros(Macros);
  EXPECT_EQ(Macros, N->getMacros().get());
  N->replaceMacros(nullptr);
  EXPECT_EQ(nullptr, N->getMacros().get());
}

typedef MetadataTest DISubprogramTest;

TEST_F(DISubprogramTest, get) {
  DIScope *Scope = getCompositeType();
  StringRef Name = "name";
  StringRef LinkageName = "linkage";
  DIFile *File = getFile();
  unsigned Line = 2;
  DISubroutineType *Type = getSubroutineType();
  bool IsLocalToUnit = false;
  bool IsDefinition = true;
  unsigned ScopeLine = 3;
  DIType *ContainingType = getCompositeType();
  unsigned Virtuality = 2;
  unsigned VirtualIndex = 5;
  int ThisAdjustment = -3;
  DINode::DIFlags Flags = static_cast<DINode::DIFlags>(6);
  bool IsOptimized = false;
  MDTuple *TemplateParams = getTuple();
  DISubprogram *Declaration = getSubprogram();
  MDTuple *Variables = getTuple();
  DICompileUnit *Unit = getUnit();

  auto *N = DISubprogram::get(Context, Scope, Name, LinkageName, File, Line,
                              Type, IsLocalToUnit, IsDefinition, ScopeLine,
                              ContainingType, Virtuality, VirtualIndex,
                              ThisAdjustment, Flags, IsOptimized, Unit,
                              TemplateParams, Declaration, Variables);

  EXPECT_EQ(dwarf::DW_TAG_subprogram, N->getTag());
  EXPECT_EQ(Scope, N->getScope());
  EXPECT_EQ(Name, N->getName());
  EXPECT_EQ(LinkageName, N->getLinkageName());
  EXPECT_EQ(File, N->getFile());
  EXPECT_EQ(Line, N->getLine());
  EXPECT_EQ(Type, N->getType());
  EXPECT_EQ(IsLocalToUnit, N->isLocalToUnit());
  EXPECT_EQ(IsDefinition, N->isDefinition());
  EXPECT_EQ(ScopeLine, N->getScopeLine());
  EXPECT_EQ(ContainingType, N->getContainingType());
  EXPECT_EQ(Virtuality, N->getVirtuality());
  EXPECT_EQ(VirtualIndex, N->getVirtualIndex());
  EXPECT_EQ(ThisAdjustment, N->getThisAdjustment());
  EXPECT_EQ(Flags, N->getFlags());
  EXPECT_EQ(IsOptimized, N->isOptimized());
  EXPECT_EQ(Unit, N->getUnit());
  EXPECT_EQ(TemplateParams, N->getTemplateParams().get());
  EXPECT_EQ(Declaration, N->getDeclaration());
  EXPECT_EQ(Variables, N->getVariables().get());
  EXPECT_EQ(N, DISubprogram::get(Context, Scope, Name, LinkageName, File, Line,
                                 Type, IsLocalToUnit, IsDefinition, ScopeLine,
                                 ContainingType, Virtuality, VirtualIndex,
                                 ThisAdjustment, Flags, IsOptimized, Unit,
                                 TemplateParams, Declaration, Variables));

  EXPECT_NE(N, DISubprogram::get(
                   Context, getCompositeType(), Name, LinkageName, File, Line,
                   Type, IsLocalToUnit, IsDefinition, ScopeLine, ContainingType,
                   Virtuality, VirtualIndex, ThisAdjustment, Flags, IsOptimized,
                   Unit, TemplateParams, Declaration, Variables));
  EXPECT_NE(N, DISubprogram::get(
                   Context, Scope, "other", LinkageName, File, Line, Type,
                   IsLocalToUnit, IsDefinition, ScopeLine, ContainingType,
                   Virtuality, VirtualIndex, ThisAdjustment, Flags, IsOptimized,
                   Unit, TemplateParams, Declaration, Variables));
  EXPECT_NE(N, DISubprogram::get(Context, Scope, Name, "other", File, Line,
                                 Type, IsLocalToUnit, IsDefinition, ScopeLine,
                                 ContainingType, Virtuality, VirtualIndex,
                                 ThisAdjustment, Flags, IsOptimized, Unit,
                                 TemplateParams, Declaration, Variables));
  EXPECT_NE(N, DISubprogram::get(
                   Context, Scope, Name, LinkageName, getFile(), Line, Type,
                   IsLocalToUnit, IsDefinition, ScopeLine, ContainingType,
                   Virtuality, VirtualIndex, ThisAdjustment, Flags, IsOptimized,
                   Unit, TemplateParams, Declaration, Variables));
  EXPECT_NE(N, DISubprogram::get(
                   Context, Scope, Name, LinkageName, File, Line + 1, Type,
                   IsLocalToUnit, IsDefinition, ScopeLine, ContainingType,
                   Virtuality, VirtualIndex, ThisAdjustment, Flags, IsOptimized,
                   Unit, TemplateParams, Declaration, Variables));
  EXPECT_NE(N,
            DISubprogram::get(Context, Scope, Name, LinkageName, File, Line,
                              getSubroutineType(), IsLocalToUnit, IsDefinition,
                              ScopeLine, ContainingType, Virtuality,
                              VirtualIndex, ThisAdjustment, Flags, IsOptimized,
                              Unit, TemplateParams, Declaration, Variables));
  EXPECT_NE(N, DISubprogram::get(Context, Scope, Name, LinkageName, File, Line,
                                 Type, !IsLocalToUnit, IsDefinition, ScopeLine,
                                 ContainingType, Virtuality, VirtualIndex,
                                 ThisAdjustment, Flags, IsOptimized, Unit,
                                 TemplateParams, Declaration, Variables));
  EXPECT_NE(N, DISubprogram::get(Context, Scope, Name, LinkageName, File, Line,
                                 Type, IsLocalToUnit, !IsDefinition, ScopeLine,
                                 ContainingType, Virtuality, VirtualIndex,
                                 ThisAdjustment, Flags, IsOptimized, Unit,
                                 TemplateParams, Declaration, Variables));
  EXPECT_NE(N, DISubprogram::get(
                   Context, Scope, Name, LinkageName, File, Line, Type,
                   IsLocalToUnit, IsDefinition, ScopeLine + 1, ContainingType,
                   Virtuality, VirtualIndex, ThisAdjustment, Flags, IsOptimized,
                   Unit, TemplateParams, Declaration, Variables));
  EXPECT_NE(N, DISubprogram::get(Context, Scope, Name, LinkageName, File, Line,
                                 Type, IsLocalToUnit, IsDefinition, ScopeLine,
                                 getCompositeType(), Virtuality, VirtualIndex,
                                 ThisAdjustment, Flags, IsOptimized, Unit,
                                 TemplateParams, Declaration, Variables));
  EXPECT_NE(N, DISubprogram::get(Context, Scope, Name, LinkageName, File, Line,
                                 Type, IsLocalToUnit, IsDefinition, ScopeLine,
                                 ContainingType, Virtuality + 1, VirtualIndex,
                                 ThisAdjustment, Flags, IsOptimized, Unit,
                                 TemplateParams, Declaration, Variables));
  EXPECT_NE(N, DISubprogram::get(Context, Scope, Name, LinkageName, File, Line,
                                 Type, IsLocalToUnit, IsDefinition, ScopeLine,
                                 ContainingType, Virtuality, VirtualIndex + 1,
                                 ThisAdjustment, Flags, IsOptimized, Unit,
                                 TemplateParams, Declaration, Variables));
  EXPECT_NE(N, DISubprogram::get(Context, Scope, Name, LinkageName, File, Line,
                                 Type, IsLocalToUnit, IsDefinition, ScopeLine,
                                 ContainingType, Virtuality, VirtualIndex,
                                 ThisAdjustment, Flags, !IsOptimized, Unit,
                                 TemplateParams, Declaration, Variables));
  EXPECT_NE(N, DISubprogram::get(Context, Scope, Name, LinkageName, File, Line,
                                 Type, IsLocalToUnit, IsDefinition, ScopeLine,
                                 ContainingType, Virtuality, VirtualIndex,
                                 ThisAdjustment, Flags, IsOptimized, nullptr,
                                 TemplateParams, Declaration, Variables));
  EXPECT_NE(N, DISubprogram::get(Context, Scope, Name, LinkageName, File, Line,
                                 Type, IsLocalToUnit, IsDefinition, ScopeLine,
                                 ContainingType, Virtuality, VirtualIndex,
                                 ThisAdjustment, Flags, IsOptimized, Unit,
                                 getTuple(), Declaration, Variables));
  EXPECT_NE(N, DISubprogram::get(Context, Scope, Name, LinkageName, File, Line,
                                 Type, IsLocalToUnit, IsDefinition, ScopeLine,
                                 ContainingType, Virtuality, VirtualIndex,
                                 ThisAdjustment, Flags, IsOptimized, Unit,
                                 TemplateParams, getSubprogram(), Variables));
  EXPECT_NE(N, DISubprogram::get(Context, Scope, Name, LinkageName, File, Line,
                                 Type, IsLocalToUnit, IsDefinition, ScopeLine,
                                 ContainingType, Virtuality, VirtualIndex,
                                 ThisAdjustment, Flags, IsOptimized, Unit,
                                 TemplateParams, Declaration, getTuple()));

  TempDISubprogram Temp = N->clone();
  EXPECT_EQ(N, MDNode::replaceWithUniqued(std::move(Temp)));
}

typedef MetadataTest DILexicalBlockTest;

TEST_F(DILexicalBlockTest, get) {
  DILocalScope *Scope = getSubprogram();
  DIFile *File = getFile();
  unsigned Line = 5;
  unsigned Column = 8;

  auto *N = DILexicalBlock::get(Context, Scope, File, Line, Column);

  EXPECT_EQ(dwarf::DW_TAG_lexical_block, N->getTag());
  EXPECT_EQ(Scope, N->getScope());
  EXPECT_EQ(File, N->getFile());
  EXPECT_EQ(Line, N->getLine());
  EXPECT_EQ(Column, N->getColumn());
  EXPECT_EQ(N, DILexicalBlock::get(Context, Scope, File, Line, Column));

  EXPECT_NE(N,
            DILexicalBlock::get(Context, getSubprogram(), File, Line, Column));
  EXPECT_NE(N, DILexicalBlock::get(Context, Scope, getFile(), Line, Column));
  EXPECT_NE(N, DILexicalBlock::get(Context, Scope, File, Line + 1, Column));
  EXPECT_NE(N, DILexicalBlock::get(Context, Scope, File, Line, Column + 1));

  TempDILexicalBlock Temp = N->clone();
  EXPECT_EQ(N, MDNode::replaceWithUniqued(std::move(Temp)));
}

TEST_F(DILexicalBlockTest, Overflow) {
  DISubprogram *SP = getSubprogram();
  DIFile *F = getFile();
  {
    auto *LB = DILexicalBlock::get(Context, SP, F, 2, 7);
    EXPECT_EQ(2u, LB->getLine());
    EXPECT_EQ(7u, LB->getColumn());
  }
  unsigned U16 = 1u << 16;
  {
    auto *LB = DILexicalBlock::get(Context, SP, F, UINT32_MAX, U16 - 1);
    EXPECT_EQ(UINT32_MAX, LB->getLine());
    EXPECT_EQ(U16 - 1, LB->getColumn());
  }
  {
    auto *LB = DILexicalBlock::get(Context, SP, F, UINT32_MAX, U16);
    EXPECT_EQ(UINT32_MAX, LB->getLine());
    EXPECT_EQ(0u, LB->getColumn());
  }
  {
    auto *LB = DILexicalBlock::get(Context, SP, F, UINT32_MAX, U16 + 1);
    EXPECT_EQ(UINT32_MAX, LB->getLine());
    EXPECT_EQ(0u, LB->getColumn());
  }
}

typedef MetadataTest DILexicalBlockFileTest;

TEST_F(DILexicalBlockFileTest, get) {
  DILocalScope *Scope = getSubprogram();
  DIFile *File = getFile();
  unsigned Discriminator = 5;

  auto *N = DILexicalBlockFile::get(Context, Scope, File, Discriminator);

  EXPECT_EQ(dwarf::DW_TAG_lexical_block, N->getTag());
  EXPECT_EQ(Scope, N->getScope());
  EXPECT_EQ(File, N->getFile());
  EXPECT_EQ(Discriminator, N->getDiscriminator());
  EXPECT_EQ(N, DILexicalBlockFile::get(Context, Scope, File, Discriminator));

  EXPECT_NE(N, DILexicalBlockFile::get(Context, getSubprogram(), File,
                                       Discriminator));
  EXPECT_NE(N,
            DILexicalBlockFile::get(Context, Scope, getFile(), Discriminator));
  EXPECT_NE(N,
            DILexicalBlockFile::get(Context, Scope, File, Discriminator + 1));

  TempDILexicalBlockFile Temp = N->clone();
  EXPECT_EQ(N, MDNode::replaceWithUniqued(std::move(Temp)));
}

typedef MetadataTest DINamespaceTest;

TEST_F(DINamespaceTest, get) {
  DIScope *Scope = getFile();
  DIFile *File = getFile();
  StringRef Name = "namespace";
  unsigned Line = 5;
  bool ExportSymbols = true;

  auto *N = DINamespace::get(Context, Scope, File, Name, Line, ExportSymbols);

  EXPECT_EQ(dwarf::DW_TAG_namespace, N->getTag());
  EXPECT_EQ(Scope, N->getScope());
  EXPECT_EQ(File, N->getFile());
  EXPECT_EQ(Name, N->getName());
  EXPECT_EQ(Line, N->getLine());
  EXPECT_EQ(N,
    DINamespace::get(Context, Scope, File, Name, Line, ExportSymbols));

  EXPECT_NE(N,
    DINamespace::get(Context, getFile(), File, Name, Line, ExportSymbols));
  EXPECT_NE(N,
    DINamespace::get(Context, Scope, getFile(), Name, Line, ExportSymbols));
  EXPECT_NE(N,
    DINamespace::get(Context, Scope, File, "other", Line, ExportSymbols));
  EXPECT_NE(N,
    DINamespace::get(Context, Scope, File, Name, Line + 1, ExportSymbols));
  EXPECT_NE(N,
    DINamespace::get(Context, Scope, File, Name, Line, !ExportSymbols));

  TempDINamespace Temp = N->clone();
  EXPECT_EQ(N, MDNode::replaceWithUniqued(std::move(Temp)));
}

typedef MetadataTest DIModuleTest;

TEST_F(DIModuleTest, get) {
  DIScope *Scope = getFile();
  StringRef Name = "module";
  StringRef ConfigMacro = "-DNDEBUG";
  StringRef Includes = "-I.";
  StringRef Sysroot = "/";

  auto *N = DIModule::get(Context, Scope, Name, ConfigMacro, Includes, Sysroot);

  EXPECT_EQ(dwarf::DW_TAG_module, N->getTag());
  EXPECT_EQ(Scope, N->getScope());
  EXPECT_EQ(Name, N->getName());
  EXPECT_EQ(ConfigMacro, N->getConfigurationMacros());
  EXPECT_EQ(Includes, N->getIncludePath());
  EXPECT_EQ(Sysroot, N->getISysRoot());
  EXPECT_EQ(N, DIModule::get(Context, Scope, Name,
                             ConfigMacro, Includes, Sysroot));
  EXPECT_NE(N, DIModule::get(Context, getFile(), Name,
                             ConfigMacro, Includes, Sysroot));
  EXPECT_NE(N, DIModule::get(Context, Scope, "other",
                             ConfigMacro, Includes, Sysroot));
  EXPECT_NE(N, DIModule::get(Context, Scope, Name,
                             "other", Includes, Sysroot));
  EXPECT_NE(N, DIModule::get(Context, Scope, Name,
                             ConfigMacro, "other", Sysroot));
  EXPECT_NE(N, DIModule::get(Context, Scope, Name,
                             ConfigMacro, Includes, "other"));

  TempDIModule Temp = N->clone();
  EXPECT_EQ(N, MDNode::replaceWithUniqued(std::move(Temp)));
}

typedef MetadataTest DITemplateTypeParameterTest;

TEST_F(DITemplateTypeParameterTest, get) {
  StringRef Name = "template";
  DIType *Type = getBasicType("basic");

  auto *N = DITemplateTypeParameter::get(Context, Name, Type);

  EXPECT_EQ(dwarf::DW_TAG_template_type_parameter, N->getTag());
  EXPECT_EQ(Name, N->getName());
  EXPECT_EQ(Type, N->getType());
  EXPECT_EQ(N, DITemplateTypeParameter::get(Context, Name, Type));

  EXPECT_NE(N, DITemplateTypeParameter::get(Context, "other", Type));
  EXPECT_NE(N,
            DITemplateTypeParameter::get(Context, Name, getBasicType("other")));

  TempDITemplateTypeParameter Temp = N->clone();
  EXPECT_EQ(N, MDNode::replaceWithUniqued(std::move(Temp)));
}

typedef MetadataTest DITemplateValueParameterTest;

TEST_F(DITemplateValueParameterTest, get) {
  unsigned Tag = dwarf::DW_TAG_template_value_parameter;
  StringRef Name = "template";
  DIType *Type = getBasicType("basic");
  Metadata *Value = getConstantAsMetadata();

  auto *N = DITemplateValueParameter::get(Context, Tag, Name, Type, Value);
  EXPECT_EQ(Tag, N->getTag());
  EXPECT_EQ(Name, N->getName());
  EXPECT_EQ(Type, N->getType());
  EXPECT_EQ(Value, N->getValue());
  EXPECT_EQ(N, DITemplateValueParameter::get(Context, Tag, Name, Type, Value));

  EXPECT_NE(N, DITemplateValueParameter::get(
                   Context, dwarf::DW_TAG_GNU_template_template_param, Name,
                   Type, Value));
  EXPECT_NE(N,
            DITemplateValueParameter::get(Context, Tag, "other", Type, Value));
  EXPECT_NE(N, DITemplateValueParameter::get(Context, Tag, Name,
                                             getBasicType("other"), Value));
  EXPECT_NE(N, DITemplateValueParameter::get(Context, Tag, Name, Type,
                                             getConstantAsMetadata()));

  TempDITemplateValueParameter Temp = N->clone();
  EXPECT_EQ(N, MDNode::replaceWithUniqued(std::move(Temp)));
}

typedef MetadataTest DIGlobalVariableTest;

TEST_F(DIGlobalVariableTest, get) {
  DIScope *Scope = getSubprogram();
  StringRef Name = "name";
  StringRef LinkageName = "linkage";
  DIFile *File = getFile();
  unsigned Line = 5;
  unsigned AddressSpace = 6;
  DIType *Type = getDerivedType();
  bool IsLocalToUnit = false;
  bool IsDefinition = true;
  auto *Expr = DIExpression::get(Context, {1, 2});
  auto *Expr2 = DIExpression::get(Context, {1, 2, 3});
  DIDerivedType *StaticDataMemberDeclaration =
      cast<DIDerivedType>(getDerivedType());
  uint32_t AlignInBits = 8;

  auto *N = DIGlobalVariable::get(Context, Scope, Name, LinkageName, File, Line,
<<<<<<< HEAD
                                  AddressSpace, Type, IsLocalToUnit,
                                  IsDefinition, Expr,
                                  StaticDataMemberDeclaration);
=======
                                  Type, IsLocalToUnit, IsDefinition,
                                  Expr, StaticDataMemberDeclaration,
                                  AlignInBits);
>>>>>>> 8c11c7bb
  EXPECT_EQ(dwarf::DW_TAG_variable, N->getTag());
  EXPECT_EQ(Scope, N->getScope());
  EXPECT_EQ(Name, N->getName());
  EXPECT_EQ(LinkageName, N->getLinkageName());
  EXPECT_EQ(File, N->getFile());
  EXPECT_EQ(Line, N->getLine());
  EXPECT_EQ(AddressSpace, N->getAddressSpace());
  EXPECT_EQ(Type, N->getType());
  EXPECT_EQ(IsLocalToUnit, N->isLocalToUnit());
  EXPECT_EQ(IsDefinition, N->isDefinition());
  EXPECT_EQ(Expr, N->getExpr());
  EXPECT_EQ(StaticDataMemberDeclaration, N->getStaticDataMemberDeclaration());
  EXPECT_EQ(AlignInBits, N->getAlignInBits());
  EXPECT_EQ(N, DIGlobalVariable::get(Context, Scope, Name, LinkageName, File,
<<<<<<< HEAD
                                     Line, AddressSpace, Type, IsLocalToUnit,
                                     IsDefinition, Expr,
                                     StaticDataMemberDeclaration));

  EXPECT_NE(N,
            DIGlobalVariable::get(Context, getSubprogram(), Name, LinkageName,
                                  File, Line, AddressSpace, Type, IsLocalToUnit,
                                  IsDefinition, Expr,
                                  StaticDataMemberDeclaration));
  EXPECT_NE(N, DIGlobalVariable::get(Context, Scope, "other", LinkageName, File,
                                     Line, AddressSpace, Type, IsLocalToUnit,
                                     IsDefinition, Expr,
                                     StaticDataMemberDeclaration));
  EXPECT_NE(N, DIGlobalVariable::get(Context, Scope, Name, "other", File, Line,
                                     AddressSpace, Type, IsLocalToUnit,
                                     IsDefinition, Expr,
                                     StaticDataMemberDeclaration));
  EXPECT_NE(N,
            DIGlobalVariable::get(Context, Scope, Name, LinkageName, getFile(),
                                  Line, AddressSpace, Type, IsLocalToUnit,
                                  IsDefinition, Expr,
                                  StaticDataMemberDeclaration));
  EXPECT_NE(N,
            DIGlobalVariable::get(Context, Scope, Name, LinkageName, File,
                                  Line + 1, AddressSpace, Type, IsLocalToUnit,
                                  IsDefinition, Expr,
                                  StaticDataMemberDeclaration));
  EXPECT_NE(N,
            DIGlobalVariable::get(Context, Scope, Name, LinkageName, File,
                                  Line, AddressSpace + 1, Type, IsLocalToUnit,
                                  IsDefinition, Expr,
                                  StaticDataMemberDeclaration));
  EXPECT_NE(N,
            DIGlobalVariable::get(Context, Scope, Name, LinkageName, File, Line,
                                  AddressSpace, getDerivedType(), IsLocalToUnit,
                                  IsDefinition, Expr,
                                  StaticDataMemberDeclaration));
  EXPECT_NE(N, DIGlobalVariable::get(Context, Scope, Name, LinkageName, File,
                                     Line, AddressSpace, Type, !IsLocalToUnit,
                                     IsDefinition, Expr,
                                     StaticDataMemberDeclaration));
  EXPECT_NE(N, DIGlobalVariable::get(Context, Scope, Name, LinkageName, File,
                                     Line, AddressSpace, Type, IsLocalToUnit,
                                     !IsDefinition, Expr,
                                     StaticDataMemberDeclaration));
  EXPECT_NE(N, DIGlobalVariable::get(Context, Scope, Name, LinkageName, File,
                                     Line, AddressSpace, Type, IsLocalToUnit,
                                     IsDefinition, Expr2,
                                     StaticDataMemberDeclaration));
  EXPECT_NE(N,
            DIGlobalVariable::get(Context, Scope, Name, LinkageName, File, Line,
                                  AddressSpace, Type, IsLocalToUnit,
                                  IsDefinition, Expr,
                                  cast<DIDerivedType>(getDerivedType())));
=======
                                     Line, Type, IsLocalToUnit, IsDefinition,
                                     Expr, StaticDataMemberDeclaration,
                                     AlignInBits));

  EXPECT_NE(N,
            DIGlobalVariable::get(Context, getSubprogram(), Name, LinkageName,
                                  File, Line, Type, IsLocalToUnit, IsDefinition,
                                  Expr, StaticDataMemberDeclaration,
                                  AlignInBits));
  EXPECT_NE(N, DIGlobalVariable::get(Context, Scope, "other", LinkageName, File,
                                     Line, Type, IsLocalToUnit, IsDefinition,
                                     Expr, StaticDataMemberDeclaration,
                                     AlignInBits));
  EXPECT_NE(N, DIGlobalVariable::get(Context, Scope, Name, "other", File, Line,
                                     Type, IsLocalToUnit, IsDefinition, Expr,
                                     StaticDataMemberDeclaration,
                                     AlignInBits));
  EXPECT_NE(N,
            DIGlobalVariable::get(Context, Scope, Name, LinkageName, getFile(),
                                  Line, Type, IsLocalToUnit, IsDefinition, Expr,
                                  StaticDataMemberDeclaration,
                                  AlignInBits));
  EXPECT_NE(N,
            DIGlobalVariable::get(Context, Scope, Name, LinkageName, File,
                                  Line + 1, Type, IsLocalToUnit, IsDefinition,
                                  Expr, StaticDataMemberDeclaration,
                                  AlignInBits));
  EXPECT_NE(N,
            DIGlobalVariable::get(Context, Scope, Name, LinkageName, File, Line,
                                  getDerivedType(), IsLocalToUnit, IsDefinition,
                                  Expr, StaticDataMemberDeclaration,
                                  AlignInBits));
  EXPECT_NE(N, DIGlobalVariable::get(Context, Scope, Name, LinkageName, File,
                                     Line, Type, !IsLocalToUnit, IsDefinition,
                                     Expr, StaticDataMemberDeclaration,
                                     AlignInBits));
  EXPECT_NE(N, DIGlobalVariable::get(Context, Scope, Name, LinkageName, File,
                                     Line, Type, IsLocalToUnit, !IsDefinition,
                                     Expr, StaticDataMemberDeclaration,
                                     AlignInBits));
  EXPECT_NE(N, DIGlobalVariable::get(Context, Scope, Name, LinkageName, File,
                                     Line, Type, IsLocalToUnit, IsDefinition,
                                     Expr2, StaticDataMemberDeclaration,
                                     AlignInBits));
  EXPECT_NE(N,
            DIGlobalVariable::get(Context, Scope, Name, LinkageName, File, Line,
                                  Type, IsLocalToUnit, IsDefinition, Expr,
                                  cast<DIDerivedType>(getDerivedType()),
                                  AlignInBits));
  EXPECT_NE(N, DIGlobalVariable::get(Context, Scope, Name, LinkageName, File,
                                     Line, Type, IsLocalToUnit, IsDefinition,
                                     Expr, StaticDataMemberDeclaration,
                                     (AlignInBits << 1)));
>>>>>>> 8c11c7bb

  TempDIGlobalVariable Temp = N->clone();
  EXPECT_EQ(N, MDNode::replaceWithUniqued(std::move(Temp)));
}

typedef MetadataTest DILocalVariableTest;

TEST_F(DILocalVariableTest, get) {
  DILocalScope *Scope = getSubprogram();
  StringRef Name = "name";
  DIFile *File = getFile();
  unsigned Line = 5;
  unsigned AddressSpace = 7;
  DIType *Type = getDerivedType();
  unsigned Arg = 6;
  DINode::DIFlags Flags = static_cast<DINode::DIFlags>(7);
  uint32_t AlignInBits = 8;

  auto *N =
<<<<<<< HEAD
      DILocalVariable::get(Context, Scope, Name, File, Line, AddressSpace, Type,
                           Arg, Flags);
=======
      DILocalVariable::get(Context, Scope, Name, File, Line, Type, Arg, Flags,
                           AlignInBits);
>>>>>>> 8c11c7bb
  EXPECT_TRUE(N->isParameter());
  EXPECT_EQ(Scope, N->getScope());
  EXPECT_EQ(Name, N->getName());
  EXPECT_EQ(File, N->getFile());
  EXPECT_EQ(Line, N->getLine());
  EXPECT_EQ(AddressSpace, N->getAddressSpace());
  EXPECT_EQ(Type, N->getType());
  EXPECT_EQ(Arg, N->getArg());
  EXPECT_EQ(Flags, N->getFlags());
<<<<<<< HEAD
  EXPECT_EQ(N, DILocalVariable::get(Context, Scope, Name, File, Line,
                                    AddressSpace, Type, Arg, Flags));

  EXPECT_FALSE(
      DILocalVariable::get(Context, Scope, Name, File, Line, AddressSpace, Type,
                           0, Flags)
          ->isParameter());
  EXPECT_NE(N, DILocalVariable::get(Context, getSubprogram(), Name, File, Line,
                                    AddressSpace, Type, Arg, Flags));
  EXPECT_NE(N, DILocalVariable::get(Context, Scope, "other", File, Line,
                                    AddressSpace, Type, Arg, Flags));
  EXPECT_NE(N, DILocalVariable::get(Context, Scope, Name, getFile(), Line,
                                    AddressSpace, Type, Arg, Flags));
  EXPECT_NE(N, DILocalVariable::get(Context, Scope, Name, File, Line + 1,
                                    AddressSpace, Type, Arg, Flags));
  EXPECT_NE(N, DILocalVariable::get(Context, Scope, Name, File, Line,
                                    AddressSpace + 1, Type, Arg, Flags));
  EXPECT_NE(N, DILocalVariable::get(Context, Scope, Name, File, Line,
                                    AddressSpace, getDerivedType(), Arg, Flags));
  EXPECT_NE(N, DILocalVariable::get(Context, Scope, Name, File, Line,
                                    AddressSpace, Type, Arg + 1, Flags));
=======
  EXPECT_EQ(AlignInBits, N->getAlignInBits());
  EXPECT_EQ(N, DILocalVariable::get(Context, Scope, Name, File, Line, Type, Arg,
                                    Flags, AlignInBits));

  EXPECT_FALSE(
      DILocalVariable::get(Context, Scope, Name, File, Line, Type, 0, Flags,
                           AlignInBits)->isParameter());
  EXPECT_NE(N, DILocalVariable::get(Context, getSubprogram(), Name, File, Line,
                                    Type, Arg, Flags, AlignInBits));
  EXPECT_NE(N, DILocalVariable::get(Context, Scope, "other", File, Line, Type,
                                    Arg, Flags, AlignInBits));
  EXPECT_NE(N, DILocalVariable::get(Context, Scope, Name, getFile(), Line, Type,
                                    Arg, Flags, AlignInBits));
  EXPECT_NE(N, DILocalVariable::get(Context, Scope, Name, File, Line + 1, Type,
                                    Arg, Flags, AlignInBits));
  EXPECT_NE(N, DILocalVariable::get(Context, Scope, Name, File, Line,
                                    getDerivedType(), Arg, Flags, AlignInBits));
  EXPECT_NE(N, DILocalVariable::get(Context, Scope, Name, File, Line, Type,
                                    Arg + 1, Flags, AlignInBits));
  EXPECT_NE(N, DILocalVariable::get(Context, Scope, Name, File, Line, Type,
                                    Arg, Flags, (AlignInBits << 1)));
>>>>>>> 8c11c7bb

  TempDILocalVariable Temp = N->clone();
  EXPECT_EQ(N, MDNode::replaceWithUniqued(std::move(Temp)));
}

TEST_F(DILocalVariableTest, getArg256) {
  EXPECT_EQ(255u, DILocalVariable::get(Context, getSubprogram(), "", getFile(),
<<<<<<< HEAD
                                       0, 0, nullptr, 255, DINode::FlagZero)
                      ->getArg());
  EXPECT_EQ(256u, DILocalVariable::get(Context, getSubprogram(), "", getFile(),
                                       0, 0, nullptr, 256, DINode::FlagZero)
                      ->getArg());
  EXPECT_EQ(257u, DILocalVariable::get(Context, getSubprogram(), "", getFile(),
                                       0, 0, nullptr, 257, DINode::FlagZero)
                      ->getArg());
  unsigned Max = UINT16_MAX;
  EXPECT_EQ(Max, DILocalVariable::get(Context, getSubprogram(), "", getFile(),
                                      0, 0, nullptr, Max, DINode::FlagZero)
=======
                                       0, nullptr, 255, DINode::FlagZero, 0)
                      ->getArg());
  EXPECT_EQ(256u, DILocalVariable::get(Context, getSubprogram(), "", getFile(),
                                       0, nullptr, 256, DINode::FlagZero, 0)
                      ->getArg());
  EXPECT_EQ(257u, DILocalVariable::get(Context, getSubprogram(), "", getFile(),
                                       0, nullptr, 257, DINode::FlagZero, 0)
                      ->getArg());
  unsigned Max = UINT16_MAX;
  EXPECT_EQ(Max, DILocalVariable::get(Context, getSubprogram(), "", getFile(),
                                      0, nullptr, Max, DINode::FlagZero, 0)
>>>>>>> 8c11c7bb
                     ->getArg());
}

typedef MetadataTest DIExpressionTest;

TEST_F(DIExpressionTest, get) {
  uint64_t Elements[] = {2, 6, 9, 78, 0};
  auto *N = DIExpression::get(Context, Elements);
  EXPECT_EQ(makeArrayRef(Elements), N->getElements());
  EXPECT_EQ(N, DIExpression::get(Context, Elements));

  EXPECT_EQ(5u, N->getNumElements());
  EXPECT_EQ(2u, N->getElement(0));
  EXPECT_EQ(6u, N->getElement(1));
  EXPECT_EQ(9u, N->getElement(2));
  EXPECT_EQ(78u, N->getElement(3));
  EXPECT_EQ(0u, N->getElement(4));

  TempDIExpression Temp = N->clone();
  EXPECT_EQ(N, MDNode::replaceWithUniqued(std::move(Temp)));
}

TEST_F(DIExpressionTest, isValid) {
#define EXPECT_VALID(...)                                                      \
  do {                                                                         \
    uint64_t Elements[] = {__VA_ARGS__};                                       \
    EXPECT_TRUE(DIExpression::get(Context, Elements)->isValid());              \
  } while (false)
#define EXPECT_INVALID(...)                                                    \
  do {                                                                         \
    uint64_t Elements[] = {__VA_ARGS__};                                       \
    EXPECT_FALSE(DIExpression::get(Context, Elements)->isValid());             \
  } while (false)

  // Empty expression should be valid.
  EXPECT_TRUE(DIExpression::get(Context, None));

  // Valid constructions.
  EXPECT_VALID(dwarf::DW_OP_plus, 6);
  EXPECT_VALID(dwarf::DW_OP_deref);
  EXPECT_VALID(dwarf::DW_OP_LLVM_fragment, 3, 7);
  EXPECT_VALID(dwarf::DW_OP_plus, 6, dwarf::DW_OP_deref);
  EXPECT_VALID(dwarf::DW_OP_deref, dwarf::DW_OP_plus, 6);
  EXPECT_VALID(dwarf::DW_OP_deref, dwarf::DW_OP_LLVM_fragment, 3, 7);
  EXPECT_VALID(dwarf::DW_OP_deref, dwarf::DW_OP_plus, 6,
               dwarf::DW_OP_LLVM_fragment, 3, 7);

  // Invalid constructions.
  EXPECT_INVALID(~0u);
  EXPECT_INVALID(dwarf::DW_OP_plus);
  EXPECT_INVALID(dwarf::DW_OP_LLVM_fragment);
  EXPECT_INVALID(dwarf::DW_OP_LLVM_fragment, 3);
  EXPECT_INVALID(dwarf::DW_OP_LLVM_fragment, 3, 7, dwarf::DW_OP_plus, 3);
  EXPECT_INVALID(dwarf::DW_OP_LLVM_fragment, 3, 7, dwarf::DW_OP_deref);

#undef EXPECT_VALID
#undef EXPECT_INVALID
}

typedef MetadataTest DIObjCPropertyTest;

TEST_F(DIObjCPropertyTest, get) {
  StringRef Name = "name";
  DIFile *File = getFile();
  unsigned Line = 5;
  StringRef GetterName = "getter";
  StringRef SetterName = "setter";
  unsigned Attributes = 7;
  DIType *Type = getBasicType("basic");

  auto *N = DIObjCProperty::get(Context, Name, File, Line, GetterName,
                                SetterName, Attributes, Type);

  EXPECT_EQ(dwarf::DW_TAG_APPLE_property, N->getTag());
  EXPECT_EQ(Name, N->getName());
  EXPECT_EQ(File, N->getFile());
  EXPECT_EQ(Line, N->getLine());
  EXPECT_EQ(GetterName, N->getGetterName());
  EXPECT_EQ(SetterName, N->getSetterName());
  EXPECT_EQ(Attributes, N->getAttributes());
  EXPECT_EQ(Type, N->getType());
  EXPECT_EQ(N, DIObjCProperty::get(Context, Name, File, Line, GetterName,
                                   SetterName, Attributes, Type));

  EXPECT_NE(N, DIObjCProperty::get(Context, "other", File, Line, GetterName,
                                   SetterName, Attributes, Type));
  EXPECT_NE(N, DIObjCProperty::get(Context, Name, getFile(), Line, GetterName,
                                   SetterName, Attributes, Type));
  EXPECT_NE(N, DIObjCProperty::get(Context, Name, File, Line + 1, GetterName,
                                   SetterName, Attributes, Type));
  EXPECT_NE(N, DIObjCProperty::get(Context, Name, File, Line, "other",
                                   SetterName, Attributes, Type));
  EXPECT_NE(N, DIObjCProperty::get(Context, Name, File, Line, GetterName,
                                   "other", Attributes, Type));
  EXPECT_NE(N, DIObjCProperty::get(Context, Name, File, Line, GetterName,
                                   SetterName, Attributes + 1, Type));
  EXPECT_NE(N, DIObjCProperty::get(Context, Name, File, Line, GetterName,
                                   SetterName, Attributes,
                                   getBasicType("other")));

  TempDIObjCProperty Temp = N->clone();
  EXPECT_EQ(N, MDNode::replaceWithUniqued(std::move(Temp)));
}

typedef MetadataTest DIImportedEntityTest;

TEST_F(DIImportedEntityTest, get) {
  unsigned Tag = dwarf::DW_TAG_imported_module;
  DIScope *Scope = getSubprogram();
  DINode *Entity = getCompositeType();
  unsigned Line = 5;
  StringRef Name = "name";

  auto *N = DIImportedEntity::get(Context, Tag, Scope, Entity, Line, Name);

  EXPECT_EQ(Tag, N->getTag());
  EXPECT_EQ(Scope, N->getScope());
  EXPECT_EQ(Entity, N->getEntity());
  EXPECT_EQ(Line, N->getLine());
  EXPECT_EQ(Name, N->getName());
  EXPECT_EQ(N, DIImportedEntity::get(Context, Tag, Scope, Entity, Line, Name));

  EXPECT_NE(N,
            DIImportedEntity::get(Context, dwarf::DW_TAG_imported_declaration,
                                  Scope, Entity, Line, Name));
  EXPECT_NE(N, DIImportedEntity::get(Context, Tag, getSubprogram(), Entity,
                                     Line, Name));
  EXPECT_NE(N, DIImportedEntity::get(Context, Tag, Scope, getCompositeType(),
                                     Line, Name));
  EXPECT_NE(N,
            DIImportedEntity::get(Context, Tag, Scope, Entity, Line + 1, Name));
  EXPECT_NE(N,
            DIImportedEntity::get(Context, Tag, Scope, Entity, Line, "other"));

  TempDIImportedEntity Temp = N->clone();
  EXPECT_EQ(N, MDNode::replaceWithUniqued(std::move(Temp)));
}

typedef MetadataTest MetadataAsValueTest;

TEST_F(MetadataAsValueTest, MDNode) {
  MDNode *N = MDNode::get(Context, None);
  auto *V = MetadataAsValue::get(Context, N);
  EXPECT_TRUE(V->getType()->isMetadataTy());
  EXPECT_EQ(N, V->getMetadata());

  auto *V2 = MetadataAsValue::get(Context, N);
  EXPECT_EQ(V, V2);
}

TEST_F(MetadataAsValueTest, MDNodeMDNode) {
  MDNode *N = MDNode::get(Context, None);
  Metadata *Ops[] = {N};
  MDNode *N2 = MDNode::get(Context, Ops);
  auto *V = MetadataAsValue::get(Context, N2);
  EXPECT_TRUE(V->getType()->isMetadataTy());
  EXPECT_EQ(N2, V->getMetadata());

  auto *V2 = MetadataAsValue::get(Context, N2);
  EXPECT_EQ(V, V2);

  auto *V3 = MetadataAsValue::get(Context, N);
  EXPECT_TRUE(V3->getType()->isMetadataTy());
  EXPECT_NE(V, V3);
  EXPECT_EQ(N, V3->getMetadata());
}

TEST_F(MetadataAsValueTest, MDNodeConstant) {
  auto *C = ConstantInt::getTrue(Context);
  auto *MD = ConstantAsMetadata::get(C);
  Metadata *Ops[] = {MD};
  auto *N = MDNode::get(Context, Ops);

  auto *V = MetadataAsValue::get(Context, MD);
  EXPECT_TRUE(V->getType()->isMetadataTy());
  EXPECT_EQ(MD, V->getMetadata());

  auto *V2 = MetadataAsValue::get(Context, N);
  EXPECT_EQ(MD, V2->getMetadata());
  EXPECT_EQ(V, V2);
}

typedef MetadataTest ValueAsMetadataTest;

TEST_F(ValueAsMetadataTest, UpdatesOnRAUW) {
  Type *Ty = Type::getInt1PtrTy(Context);
  std::unique_ptr<GlobalVariable> GV0(
      new GlobalVariable(Ty, false, GlobalValue::ExternalLinkage));
  auto *MD = ValueAsMetadata::get(GV0.get());
  EXPECT_TRUE(MD->getValue() == GV0.get());
  ASSERT_TRUE(GV0->use_empty());

  std::unique_ptr<GlobalVariable> GV1(
      new GlobalVariable(Ty, false, GlobalValue::ExternalLinkage));
  GV0->replaceAllUsesWith(GV1.get());
  EXPECT_TRUE(MD->getValue() == GV1.get());
}

TEST_F(ValueAsMetadataTest, TempTempReplacement) {
  // Create a constant.
  ConstantAsMetadata *CI =
      ConstantAsMetadata::get(ConstantInt::get(Context, APInt(8, 0)));

  auto Temp1 = MDTuple::getTemporary(Context, None);
  auto Temp2 = MDTuple::getTemporary(Context, {CI});
  auto *N = MDTuple::get(Context, {Temp1.get()});

  // Test replacing a temporary node with another temporary node.
  Temp1->replaceAllUsesWith(Temp2.get());
  EXPECT_EQ(N->getOperand(0), Temp2.get());

  // Clean up Temp2 for teardown.
  Temp2->replaceAllUsesWith(nullptr);
}

TEST_F(ValueAsMetadataTest, CollidingDoubleUpdates) {
  // Create a constant.
  ConstantAsMetadata *CI =
      ConstantAsMetadata::get(ConstantInt::get(Context, APInt(8, 0)));

  // Create a temporary to prevent nodes from resolving.
  auto Temp = MDTuple::getTemporary(Context, None);

  // When the first operand of N1 gets reset to nullptr, it'll collide with N2.
  Metadata *Ops1[] = {CI, CI, Temp.get()};
  Metadata *Ops2[] = {nullptr, CI, Temp.get()};

  auto *N1 = MDTuple::get(Context, Ops1);
  auto *N2 = MDTuple::get(Context, Ops2);
  ASSERT_NE(N1, N2);

  // Tell metadata that the constant is getting deleted.
  //
  // After this, N1 will be invalid, so don't touch it.
  ValueAsMetadata::handleDeletion(CI->getValue());
  EXPECT_EQ(nullptr, N2->getOperand(0));
  EXPECT_EQ(nullptr, N2->getOperand(1));
  EXPECT_EQ(Temp.get(), N2->getOperand(2));

  // Clean up Temp for teardown.
  Temp->replaceAllUsesWith(nullptr);
}

typedef MetadataTest TrackingMDRefTest;

TEST_F(TrackingMDRefTest, UpdatesOnRAUW) {
  Type *Ty = Type::getInt1PtrTy(Context);
  std::unique_ptr<GlobalVariable> GV0(
      new GlobalVariable(Ty, false, GlobalValue::ExternalLinkage));
  TypedTrackingMDRef<ValueAsMetadata> MD(ValueAsMetadata::get(GV0.get()));
  EXPECT_TRUE(MD->getValue() == GV0.get());
  ASSERT_TRUE(GV0->use_empty());

  std::unique_ptr<GlobalVariable> GV1(
      new GlobalVariable(Ty, false, GlobalValue::ExternalLinkage));
  GV0->replaceAllUsesWith(GV1.get());
  EXPECT_TRUE(MD->getValue() == GV1.get());

  // Reset it, so we don't inadvertently test deletion.
  MD.reset();
}

TEST_F(TrackingMDRefTest, UpdatesOnDeletion) {
  Type *Ty = Type::getInt1PtrTy(Context);
  std::unique_ptr<GlobalVariable> GV(
      new GlobalVariable(Ty, false, GlobalValue::ExternalLinkage));
  TypedTrackingMDRef<ValueAsMetadata> MD(ValueAsMetadata::get(GV.get()));
  EXPECT_TRUE(MD->getValue() == GV.get());
  ASSERT_TRUE(GV->use_empty());

  GV.reset();
  EXPECT_TRUE(!MD);
}

TEST(NamedMDNodeTest, Search) {
  LLVMContext Context;
  ConstantAsMetadata *C =
      ConstantAsMetadata::get(ConstantInt::get(Type::getInt32Ty(Context), 1));
  ConstantAsMetadata *C2 =
      ConstantAsMetadata::get(ConstantInt::get(Type::getInt32Ty(Context), 2));

  Metadata *const V = C;
  Metadata *const V2 = C2;
  MDNode *n = MDNode::get(Context, V);
  MDNode *n2 = MDNode::get(Context, V2);

  Module M("MyModule", Context);
  const char *Name = "llvm.NMD1";
  NamedMDNode *NMD = M.getOrInsertNamedMetadata(Name);
  NMD->addOperand(n);
  NMD->addOperand(n2);

  std::string Str;
  raw_string_ostream oss(Str);
  NMD->print(oss);
  EXPECT_STREQ("!llvm.NMD1 = !{!0, !1}\n",
               oss.str().c_str());
}

typedef MetadataTest FunctionAttachmentTest;
TEST_F(FunctionAttachmentTest, setMetadata) {
  Function *F = getFunction("foo");
  ASSERT_FALSE(F->hasMetadata());
  EXPECT_EQ(nullptr, F->getMetadata(LLVMContext::MD_dbg));
  EXPECT_EQ(nullptr, F->getMetadata("dbg"));
  EXPECT_EQ(nullptr, F->getMetadata("other"));

  DISubprogram *SP1 = getSubprogram();
  DISubprogram *SP2 = getSubprogram();
  ASSERT_NE(SP1, SP2);

  F->setMetadata("dbg", SP1);
  EXPECT_TRUE(F->hasMetadata());
  EXPECT_EQ(SP1, F->getMetadata(LLVMContext::MD_dbg));
  EXPECT_EQ(SP1, F->getMetadata("dbg"));
  EXPECT_EQ(nullptr, F->getMetadata("other"));

  F->setMetadata(LLVMContext::MD_dbg, SP2);
  EXPECT_TRUE(F->hasMetadata());
  EXPECT_EQ(SP2, F->getMetadata(LLVMContext::MD_dbg));
  EXPECT_EQ(SP2, F->getMetadata("dbg"));
  EXPECT_EQ(nullptr, F->getMetadata("other"));

  F->setMetadata("dbg", nullptr);
  EXPECT_FALSE(F->hasMetadata());
  EXPECT_EQ(nullptr, F->getMetadata(LLVMContext::MD_dbg));
  EXPECT_EQ(nullptr, F->getMetadata("dbg"));
  EXPECT_EQ(nullptr, F->getMetadata("other"));

  MDTuple *T1 = getTuple();
  MDTuple *T2 = getTuple();
  ASSERT_NE(T1, T2);

  F->setMetadata("other1", T1);
  F->setMetadata("other2", T2);
  EXPECT_TRUE(F->hasMetadata());
  EXPECT_EQ(T1, F->getMetadata("other1"));
  EXPECT_EQ(T2, F->getMetadata("other2"));
  EXPECT_EQ(nullptr, F->getMetadata("dbg"));

  F->setMetadata("other1", T2);
  F->setMetadata("other2", T1);
  EXPECT_EQ(T2, F->getMetadata("other1"));
  EXPECT_EQ(T1, F->getMetadata("other2"));

  F->setMetadata("other1", nullptr);
  F->setMetadata("other2", nullptr);
  EXPECT_FALSE(F->hasMetadata());
  EXPECT_EQ(nullptr, F->getMetadata("other1"));
  EXPECT_EQ(nullptr, F->getMetadata("other2"));
}

TEST_F(FunctionAttachmentTest, getAll) {
  Function *F = getFunction("foo");

  MDTuple *T1 = getTuple();
  MDTuple *T2 = getTuple();
  MDTuple *P = getTuple();
  DISubprogram *SP = getSubprogram();

  F->setMetadata("other1", T2);
  F->setMetadata(LLVMContext::MD_dbg, SP);
  F->setMetadata("other2", T1);
  F->setMetadata(LLVMContext::MD_prof, P);
  F->setMetadata("other2", T2);
  F->setMetadata("other1", T1);

  SmallVector<std::pair<unsigned, MDNode *>, 4> MDs;
  F->getAllMetadata(MDs);
  ASSERT_EQ(4u, MDs.size());
  EXPECT_EQ(LLVMContext::MD_dbg, MDs[0].first);
  EXPECT_EQ(LLVMContext::MD_prof, MDs[1].first);
  EXPECT_EQ(Context.getMDKindID("other1"), MDs[2].first);
  EXPECT_EQ(Context.getMDKindID("other2"), MDs[3].first);
  EXPECT_EQ(SP, MDs[0].second);
  EXPECT_EQ(P, MDs[1].second);
  EXPECT_EQ(T1, MDs[2].second);
  EXPECT_EQ(T2, MDs[3].second);
}

TEST_F(FunctionAttachmentTest, Verifier) {
  Function *F = getFunction("foo");
  F->setMetadata("attach", getTuple());
  F->setIsMaterializable(true);

  // Confirm this is materializable.
  ASSERT_TRUE(F->isMaterializable());

  // Materializable functions cannot have metadata attachments.
  EXPECT_TRUE(verifyFunction(*F));

  // Function declarations can.
  F->setIsMaterializable(false);
  EXPECT_FALSE(verifyModule(*F->getParent()));
  EXPECT_FALSE(verifyFunction(*F));

  // So can definitions.
  (void)new UnreachableInst(Context, BasicBlock::Create(Context, "bb", F));
  EXPECT_FALSE(verifyModule(*F->getParent()));
  EXPECT_FALSE(verifyFunction(*F));
}

TEST_F(FunctionAttachmentTest, EntryCount) {
  Function *F = getFunction("foo");
  EXPECT_FALSE(F->getEntryCount().hasValue());
  F->setEntryCount(12304);
  EXPECT_TRUE(F->getEntryCount().hasValue());
  EXPECT_EQ(12304u, *F->getEntryCount());
}

TEST_F(FunctionAttachmentTest, SubprogramAttachment) {
  Function *F = getFunction("foo");
  DISubprogram *SP = getSubprogram();
  F->setSubprogram(SP);

  // Note that the static_cast confirms that F->getSubprogram() actually
  // returns an DISubprogram.
  EXPECT_EQ(SP, static_cast<DISubprogram *>(F->getSubprogram()));
  EXPECT_EQ(SP, F->getMetadata("dbg"));
  EXPECT_EQ(SP, F->getMetadata(LLVMContext::MD_dbg));
}

typedef MetadataTest DistinctMDOperandPlaceholderTest;
TEST_F(DistinctMDOperandPlaceholderTest, getID) {
  EXPECT_EQ(7u, DistinctMDOperandPlaceholder(7).getID());
}

TEST_F(DistinctMDOperandPlaceholderTest, replaceUseWith) {
  // Set up some placeholders.
  DistinctMDOperandPlaceholder PH0(7);
  DistinctMDOperandPlaceholder PH1(3);
  DistinctMDOperandPlaceholder PH2(0);
  Metadata *Ops[] = {&PH0, &PH1, &PH2};
  auto *D = MDTuple::getDistinct(Context, Ops);
  ASSERT_EQ(&PH0, D->getOperand(0));
  ASSERT_EQ(&PH1, D->getOperand(1));
  ASSERT_EQ(&PH2, D->getOperand(2));

  // Replace them.
  auto *N0 = MDTuple::get(Context, None);
  auto *N1 = MDTuple::get(Context, N0);
  PH0.replaceUseWith(N0);
  PH1.replaceUseWith(N1);
  PH2.replaceUseWith(nullptr);
  EXPECT_EQ(N0, D->getOperand(0));
  EXPECT_EQ(N1, D->getOperand(1));
  EXPECT_EQ(nullptr, D->getOperand(2));
}

TEST_F(DistinctMDOperandPlaceholderTest, replaceUseWithNoUser) {
  // There is no user, but we can still call replace.
  DistinctMDOperandPlaceholder(7).replaceUseWith(MDTuple::get(Context, None));
}

#ifndef NDEBUG
#ifdef GTEST_HAS_DEATH_TEST
TEST_F(DistinctMDOperandPlaceholderTest, MetadataAsValue) {
  // This shouldn't crash.
  DistinctMDOperandPlaceholder PH(7);
  EXPECT_DEATH(MetadataAsValue::get(Context, &PH),
               "Unexpected callback to owner");
}

TEST_F(DistinctMDOperandPlaceholderTest, UniquedMDNode) {
  // This shouldn't crash.
  DistinctMDOperandPlaceholder PH(7);
  EXPECT_DEATH(MDTuple::get(Context, &PH), "Unexpected callback to owner");
}

TEST_F(DistinctMDOperandPlaceholderTest, SecondDistinctMDNode) {
  // This shouldn't crash.
  DistinctMDOperandPlaceholder PH(7);
  MDTuple::getDistinct(Context, &PH);
  EXPECT_DEATH(MDTuple::getDistinct(Context, &PH),
               "Placeholders can only be used once");
}

TEST_F(DistinctMDOperandPlaceholderTest, TrackingMDRefAndDistinctMDNode) {
  // TrackingMDRef doesn't install an owner callback, so it can't be detected
  // as an invalid use.  However, using a placeholder in a TrackingMDRef *and*
  // a distinct node isn't possible and we should assert.
  //
  // (There's no positive test for using TrackingMDRef because it's not a
  // useful thing to do.)
  {
    DistinctMDOperandPlaceholder PH(7);
    MDTuple::getDistinct(Context, &PH);
    EXPECT_DEATH(TrackingMDRef Ref(&PH), "Placeholders can only be used once");
  }
  {
    DistinctMDOperandPlaceholder PH(7);
    TrackingMDRef Ref(&PH);
    EXPECT_DEATH(MDTuple::getDistinct(Context, &PH),
                 "Placeholders can only be used once");
  }
}
#endif
#endif

} // end namespace<|MERGE_RESOLUTION|>--- conflicted
+++ resolved
@@ -1836,15 +1836,9 @@
   uint32_t AlignInBits = 8;
 
   auto *N = DIGlobalVariable::get(Context, Scope, Name, LinkageName, File, Line,
-<<<<<<< HEAD
-                                  AddressSpace, Type, IsLocalToUnit,
-                                  IsDefinition, Expr,
-                                  StaticDataMemberDeclaration);
-=======
-                                  Type, IsLocalToUnit, IsDefinition,
+                                  AddressSpace, Type, IsLocalToUnit, IsDefinition,
                                   Expr, StaticDataMemberDeclaration,
                                   AlignInBits);
->>>>>>> 8c11c7bb
   EXPECT_EQ(dwarf::DW_TAG_variable, N->getTag());
   EXPECT_EQ(Scope, N->getScope());
   EXPECT_EQ(Name, N->getName());
@@ -1859,34 +1853,35 @@
   EXPECT_EQ(StaticDataMemberDeclaration, N->getStaticDataMemberDeclaration());
   EXPECT_EQ(AlignInBits, N->getAlignInBits());
   EXPECT_EQ(N, DIGlobalVariable::get(Context, Scope, Name, LinkageName, File,
-<<<<<<< HEAD
-                                     Line, AddressSpace, Type, IsLocalToUnit,
-                                     IsDefinition, Expr,
-                                     StaticDataMemberDeclaration));
+                                     Line, AddressSpace, Type, IsLocalToUnit, IsDefinition,
+                                     Expr, StaticDataMemberDeclaration,
+                                     AlignInBits));
 
   EXPECT_NE(N,
             DIGlobalVariable::get(Context, getSubprogram(), Name, LinkageName,
-                                  File, Line, AddressSpace, Type, IsLocalToUnit,
-                                  IsDefinition, Expr,
-                                  StaticDataMemberDeclaration));
+                                  File, Line, AddressSpace, Type, IsLocalToUnit, IsDefinition,
+                                  Expr, StaticDataMemberDeclaration,
+                                  AlignInBits));
   EXPECT_NE(N, DIGlobalVariable::get(Context, Scope, "other", LinkageName, File,
-                                     Line, AddressSpace, Type, IsLocalToUnit,
-                                     IsDefinition, Expr,
-                                     StaticDataMemberDeclaration));
+                                     Line, AddressSpace, Type, IsLocalToUnit, IsDefinition,
+                                     Expr, StaticDataMemberDeclaration,
+                                     AlignInBits));
   EXPECT_NE(N, DIGlobalVariable::get(Context, Scope, Name, "other", File, Line,
                                      AddressSpace, Type, IsLocalToUnit,
                                      IsDefinition, Expr,
-                                     StaticDataMemberDeclaration));
+                                     StaticDataMemberDeclaration,
+                                     AlignInBits));
   EXPECT_NE(N,
             DIGlobalVariable::get(Context, Scope, Name, LinkageName, getFile(),
                                   Line, AddressSpace, Type, IsLocalToUnit,
                                   IsDefinition, Expr,
-                                  StaticDataMemberDeclaration));
+                                  StaticDataMemberDeclaration,
+                                  AlignInBits));
   EXPECT_NE(N,
             DIGlobalVariable::get(Context, Scope, Name, LinkageName, File,
-                                  Line + 1, AddressSpace, Type, IsLocalToUnit,
-                                  IsDefinition, Expr,
-                                  StaticDataMemberDeclaration));
+                                  Line + 1, AddressSpace, Type, IsLocalToUnit, IsDefinition,
+                                  Expr, StaticDataMemberDeclaration,
+                                  AlignInBits));
   EXPECT_NE(N,
             DIGlobalVariable::get(Context, Scope, Name, LinkageName, File,
                                   Line, AddressSpace + 1, Type, IsLocalToUnit,
@@ -1894,81 +1889,31 @@
                                   StaticDataMemberDeclaration));
   EXPECT_NE(N,
             DIGlobalVariable::get(Context, Scope, Name, LinkageName, File, Line,
-                                  AddressSpace, getDerivedType(), IsLocalToUnit,
-                                  IsDefinition, Expr,
-                                  StaticDataMemberDeclaration));
+                                  AddressSpace, getDerivedType(), IsLocalToUnit, IsDefinition,
+                                  Expr, StaticDataMemberDeclaration,
+                                  AlignInBits));
   EXPECT_NE(N, DIGlobalVariable::get(Context, Scope, Name, LinkageName, File,
-                                     Line, AddressSpace, Type, !IsLocalToUnit,
-                                     IsDefinition, Expr,
-                                     StaticDataMemberDeclaration));
+                                     Line, AddressSpace, Type, !IsLocalToUnit, IsDefinition,
+                                     Expr, StaticDataMemberDeclaration,
+                                     AlignInBits));
   EXPECT_NE(N, DIGlobalVariable::get(Context, Scope, Name, LinkageName, File,
-                                     Line, AddressSpace, Type, IsLocalToUnit,
-                                     !IsDefinition, Expr,
-                                     StaticDataMemberDeclaration));
+                                     Line, AddressSpace, Type, IsLocalToUnit, !IsDefinition,
+                                     Expr, StaticDataMemberDeclaration,
+                                     AlignInBits));
   EXPECT_NE(N, DIGlobalVariable::get(Context, Scope, Name, LinkageName, File,
-                                     Line, AddressSpace, Type, IsLocalToUnit,
-                                     IsDefinition, Expr2,
-                                     StaticDataMemberDeclaration));
+                                     Line, AddressSpace, Type, IsLocalToUnit, IsDefinition,
+                                     Expr2, StaticDataMemberDeclaration,
+                                     AlignInBits));
   EXPECT_NE(N,
             DIGlobalVariable::get(Context, Scope, Name, LinkageName, File, Line,
                                   AddressSpace, Type, IsLocalToUnit,
                                   IsDefinition, Expr,
-                                  cast<DIDerivedType>(getDerivedType())));
-=======
-                                     Line, Type, IsLocalToUnit, IsDefinition,
-                                     Expr, StaticDataMemberDeclaration,
-                                     AlignInBits));
-
-  EXPECT_NE(N,
-            DIGlobalVariable::get(Context, getSubprogram(), Name, LinkageName,
-                                  File, Line, Type, IsLocalToUnit, IsDefinition,
-                                  Expr, StaticDataMemberDeclaration,
-                                  AlignInBits));
-  EXPECT_NE(N, DIGlobalVariable::get(Context, Scope, "other", LinkageName, File,
-                                     Line, Type, IsLocalToUnit, IsDefinition,
-                                     Expr, StaticDataMemberDeclaration,
-                                     AlignInBits));
-  EXPECT_NE(N, DIGlobalVariable::get(Context, Scope, Name, "other", File, Line,
-                                     Type, IsLocalToUnit, IsDefinition, Expr,
-                                     StaticDataMemberDeclaration,
-                                     AlignInBits));
-  EXPECT_NE(N,
-            DIGlobalVariable::get(Context, Scope, Name, LinkageName, getFile(),
-                                  Line, Type, IsLocalToUnit, IsDefinition, Expr,
-                                  StaticDataMemberDeclaration,
-                                  AlignInBits));
-  EXPECT_NE(N,
-            DIGlobalVariable::get(Context, Scope, Name, LinkageName, File,
-                                  Line + 1, Type, IsLocalToUnit, IsDefinition,
-                                  Expr, StaticDataMemberDeclaration,
-                                  AlignInBits));
-  EXPECT_NE(N,
-            DIGlobalVariable::get(Context, Scope, Name, LinkageName, File, Line,
-                                  getDerivedType(), IsLocalToUnit, IsDefinition,
-                                  Expr, StaticDataMemberDeclaration,
-                                  AlignInBits));
-  EXPECT_NE(N, DIGlobalVariable::get(Context, Scope, Name, LinkageName, File,
-                                     Line, Type, !IsLocalToUnit, IsDefinition,
-                                     Expr, StaticDataMemberDeclaration,
-                                     AlignInBits));
-  EXPECT_NE(N, DIGlobalVariable::get(Context, Scope, Name, LinkageName, File,
-                                     Line, Type, IsLocalToUnit, !IsDefinition,
-                                     Expr, StaticDataMemberDeclaration,
-                                     AlignInBits));
-  EXPECT_NE(N, DIGlobalVariable::get(Context, Scope, Name, LinkageName, File,
-                                     Line, Type, IsLocalToUnit, IsDefinition,
-                                     Expr2, StaticDataMemberDeclaration,
-                                     AlignInBits));
-  EXPECT_NE(N,
-            DIGlobalVariable::get(Context, Scope, Name, LinkageName, File, Line,
-                                  Type, IsLocalToUnit, IsDefinition, Expr,
                                   cast<DIDerivedType>(getDerivedType()),
                                   AlignInBits));
   EXPECT_NE(N, DIGlobalVariable::get(Context, Scope, Name, LinkageName, File,
                                      Line, Type, IsLocalToUnit, IsDefinition,
                                      Expr, StaticDataMemberDeclaration,
                                      (AlignInBits << 1)));
->>>>>>> 8c11c7bb
 
   TempDIGlobalVariable Temp = N->clone();
   EXPECT_EQ(N, MDNode::replaceWithUniqued(std::move(Temp)));
@@ -1988,13 +1933,8 @@
   uint32_t AlignInBits = 8;
 
   auto *N =
-<<<<<<< HEAD
-      DILocalVariable::get(Context, Scope, Name, File, Line, AddressSpace, Type,
-                           Arg, Flags);
-=======
-      DILocalVariable::get(Context, Scope, Name, File, Line, Type, Arg, Flags,
+      DILocalVariable::get(Context, Scope, Name, File, Line, AddressSpace, Type, Arg, Flags,
                            AlignInBits);
->>>>>>> 8c11c7bb
   EXPECT_TRUE(N->isParameter());
   EXPECT_EQ(Scope, N->getScope());
   EXPECT_EQ(Name, N->getName());
@@ -2004,51 +1944,27 @@
   EXPECT_EQ(Type, N->getType());
   EXPECT_EQ(Arg, N->getArg());
   EXPECT_EQ(Flags, N->getFlags());
-<<<<<<< HEAD
-  EXPECT_EQ(N, DILocalVariable::get(Context, Scope, Name, File, Line,
-                                    AddressSpace, Type, Arg, Flags));
+  EXPECT_EQ(AlignInBits, N->getAlignInBits());
+  EXPECT_EQ(N, DILocalVariable::get(Context, Scope, Name, File, Line, AddressSpace, Type, Arg,
+                                    Flags, AlignInBits));
 
   EXPECT_FALSE(
-      DILocalVariable::get(Context, Scope, Name, File, Line, AddressSpace, Type,
-                           0, Flags)
-          ->isParameter());
-  EXPECT_NE(N, DILocalVariable::get(Context, getSubprogram(), Name, File, Line,
-                                    AddressSpace, Type, Arg, Flags));
-  EXPECT_NE(N, DILocalVariable::get(Context, Scope, "other", File, Line,
-                                    AddressSpace, Type, Arg, Flags));
-  EXPECT_NE(N, DILocalVariable::get(Context, Scope, Name, getFile(), Line,
-                                    AddressSpace, Type, Arg, Flags));
-  EXPECT_NE(N, DILocalVariable::get(Context, Scope, Name, File, Line + 1,
-                                    AddressSpace, Type, Arg, Flags));
-  EXPECT_NE(N, DILocalVariable::get(Context, Scope, Name, File, Line,
-                                    AddressSpace + 1, Type, Arg, Flags));
-  EXPECT_NE(N, DILocalVariable::get(Context, Scope, Name, File, Line,
-                                    AddressSpace, getDerivedType(), Arg, Flags));
-  EXPECT_NE(N, DILocalVariable::get(Context, Scope, Name, File, Line,
-                                    AddressSpace, Type, Arg + 1, Flags));
-=======
-  EXPECT_EQ(AlignInBits, N->getAlignInBits());
-  EXPECT_EQ(N, DILocalVariable::get(Context, Scope, Name, File, Line, Type, Arg,
-                                    Flags, AlignInBits));
-
-  EXPECT_FALSE(
-      DILocalVariable::get(Context, Scope, Name, File, Line, Type, 0, Flags,
+      DILocalVariable::get(Context, Scope, Name, File, Line, AddressSpace, Type, 0, Flags,
                            AlignInBits)->isParameter());
   EXPECT_NE(N, DILocalVariable::get(Context, getSubprogram(), Name, File, Line,
-                                    Type, Arg, Flags, AlignInBits));
-  EXPECT_NE(N, DILocalVariable::get(Context, Scope, "other", File, Line, Type,
+                                    AddressSpace, Type, Arg, Flags, AlignInBits));
+  EXPECT_NE(N, DILocalVariable::get(Context, Scope, "other", File, Line, AddressSpace, Type,
                                     Arg, Flags, AlignInBits));
-  EXPECT_NE(N, DILocalVariable::get(Context, Scope, Name, getFile(), Line, Type,
+  EXPECT_NE(N, DILocalVariable::get(Context, Scope, Name, getFile(), Line, AddressSpace, Type,
                                     Arg, Flags, AlignInBits));
-  EXPECT_NE(N, DILocalVariable::get(Context, Scope, Name, File, Line + 1, Type,
+  EXPECT_NE(N, DILocalVariable::get(Context, Scope, Name, File, Line + 1, AddressSpace, Type,
                                     Arg, Flags, AlignInBits));
-  EXPECT_NE(N, DILocalVariable::get(Context, Scope, Name, File, Line,
+  EXPECT_NE(N, DILocalVariable::get(Context, Scope, Name, File, Line, AddressSpace,
                                     getDerivedType(), Arg, Flags, AlignInBits));
-  EXPECT_NE(N, DILocalVariable::get(Context, Scope, Name, File, Line, Type,
+  EXPECT_NE(N, DILocalVariable::get(Context, Scope, Name, File, Line, AddressSpace, Type,
                                     Arg + 1, Flags, AlignInBits));
-  EXPECT_NE(N, DILocalVariable::get(Context, Scope, Name, File, Line, Type,
+  EXPECT_NE(N, DILocalVariable::get(Context, Scope, Name, File, Line, AddressSpace, Type,
                                     Arg, Flags, (AlignInBits << 1)));
->>>>>>> 8c11c7bb
 
   TempDILocalVariable Temp = N->clone();
   EXPECT_EQ(N, MDNode::replaceWithUniqued(std::move(Temp)));
@@ -2056,31 +1972,17 @@
 
 TEST_F(DILocalVariableTest, getArg256) {
   EXPECT_EQ(255u, DILocalVariable::get(Context, getSubprogram(), "", getFile(),
-<<<<<<< HEAD
-                                       0, 0, nullptr, 255, DINode::FlagZero)
+                                       0, 0, nullptr, 255, DINode::FlagZero, 0)
                       ->getArg());
   EXPECT_EQ(256u, DILocalVariable::get(Context, getSubprogram(), "", getFile(),
-                                       0, 0, nullptr, 256, DINode::FlagZero)
+                                       0, 0, nullptr, 256, DINode::FlagZero, 0)
                       ->getArg());
   EXPECT_EQ(257u, DILocalVariable::get(Context, getSubprogram(), "", getFile(),
-                                       0, 0, nullptr, 257, DINode::FlagZero)
+                                       0, 0, nullptr, 257, DINode::FlagZero, 0)
                       ->getArg());
   unsigned Max = UINT16_MAX;
   EXPECT_EQ(Max, DILocalVariable::get(Context, getSubprogram(), "", getFile(),
-                                      0, 0, nullptr, Max, DINode::FlagZero)
-=======
-                                       0, nullptr, 255, DINode::FlagZero, 0)
-                      ->getArg());
-  EXPECT_EQ(256u, DILocalVariable::get(Context, getSubprogram(), "", getFile(),
-                                       0, nullptr, 256, DINode::FlagZero, 0)
-                      ->getArg());
-  EXPECT_EQ(257u, DILocalVariable::get(Context, getSubprogram(), "", getFile(),
-                                       0, nullptr, 257, DINode::FlagZero, 0)
-                      ->getArg());
-  unsigned Max = UINT16_MAX;
-  EXPECT_EQ(Max, DILocalVariable::get(Context, getSubprogram(), "", getFile(),
-                                      0, nullptr, Max, DINode::FlagZero, 0)
->>>>>>> 8c11c7bb
+                                      0, 0, nullptr, Max, DINode::FlagZero, 0)
                      ->getArg());
 }
 
