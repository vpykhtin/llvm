//===-- AMDGPU.td - AMDGPU Tablegen files --------*- tablegen -*-===//
//
//                     The LLVM Compiler Infrastructure
//
// This file is distributed under the University of Illinois Open Source
// License. See LICENSE.TXT for details.
//
//===------------------------------------------------------------===//

include "llvm/Target/Target.td"

//===------------------------------------------------------------===//
// Subtarget Features (device properties)
//===------------------------------------------------------------===//

def FeatureFP64 : SubtargetFeature<"fp64",
  "FP64",
  "true",
  "Enable double precision operations"
>;

def FeatureFastFMAF32 : SubtargetFeature<"fast-fmaf",
  "FastFMAF32",
  "true",
  "Assuming f32 fma is at least as fast as mul + add"
>;

def HalfRate64Ops : SubtargetFeature<"half-rate-64-ops",
  "HalfRate64Ops",
  "true",
  "Most fp64 instructions are half rate instead of quarter"
>;

def FeatureR600ALUInst : SubtargetFeature<"R600ALUInst",
  "R600ALUInst",
  "false",
  "Older version of ALU instructions encoding"
>;

def FeatureVertexCache : SubtargetFeature<"HasVertexCache",
  "HasVertexCache",
  "true",
  "Specify use of dedicated vertex cache"
>;

def FeatureCaymanISA : SubtargetFeature<"caymanISA",
  "CaymanISA",
  "true",
  "Use Cayman ISA"
>;

def FeatureCFALUBug : SubtargetFeature<"cfalubug",
  "CFALUBug",
  "true",
  "GPU has CF_ALU bug"
>;

def FeatureFlatAddressSpace : SubtargetFeature<"flat-address-space",
  "FlatAddressSpace",
  "true",
  "Support flat address space"
>;

def FeatureFlatInstOffsets : SubtargetFeature<"flat-inst-offsets",
  "FlatInstOffsets",
  "true",
  "Flat instructions have immediate offset addressing mode"
>;

def FeatureFlatGlobalInsts : SubtargetFeature<"flat-global-insts",
  "FlatGlobalInsts",
  "true",
  "Have global_* flat memory instructions"
>;

def FeatureFlatScratchInsts : SubtargetFeature<"flat-scratch-insts",
  "FlatScratchInsts",
  "true",
  "Have scratch_* flat memory instructions"
>;

def FeatureAddNoCarryInsts : SubtargetFeature<"add-no-carry-insts",
  "AddNoCarryInsts",
  "true",
  "Have VALU add/sub instructions without carry out"
>;

def FeatureUnalignedBufferAccess : SubtargetFeature<"unaligned-buffer-access",
  "UnalignedBufferAccess",
  "true",
  "Support unaligned global loads and stores"
>;

def FeatureTrapHandler: SubtargetFeature<"trap-handler",
  "TrapHandler",
  "true",
  "Trap handler support"
>;

def FeatureUnalignedScratchAccess : SubtargetFeature<"unaligned-scratch-access",
  "UnalignedScratchAccess",
  "true",
  "Support unaligned scratch loads and stores"
>;

def FeatureApertureRegs : SubtargetFeature<"aperture-regs",
  "HasApertureRegs",
  "true",
  "Has Memory Aperture Base and Size Registers"
>;

// XNACK is disabled if SH_MEM_CONFIG.ADDRESS_MODE = GPUVM on chips that support
// XNACK. The current default kernel driver setting is:
// - graphics ring: XNACK disabled
// - compute ring: XNACK enabled
//
// If XNACK is enabled, the VMEM latency can be worse.
// If XNACK is disabled, the 2 SGPRs can be used for general purposes.
def FeatureXNACK : SubtargetFeature<"xnack",
  "EnableXNACK",
  "true",
  "Enable XNACK support"
>;

def FeatureSGPRInitBug : SubtargetFeature<"sgpr-init-bug",
  "SGPRInitBug",
  "true",
  "VI SGPR initialization bug requiring a fixed SGPR allocation size"
>;

class SubtargetFeatureFetchLimit <string Value> :
                          SubtargetFeature <"fetch"#Value,
  "TexVTXClauseSize",
  Value,
  "Limit the maximum number of fetches in a clause to "#Value
>;

def FeatureFetchLimit8 : SubtargetFeatureFetchLimit <"8">;
def FeatureFetchLimit16 : SubtargetFeatureFetchLimit <"16">;

class SubtargetFeatureWavefrontSize <int Value> : SubtargetFeature<
  "wavefrontsize"#Value,
  "WavefrontSize",
  !cast<string>(Value),
  "The number of threads per wavefront"
>;

def FeatureWavefrontSize16 : SubtargetFeatureWavefrontSize<16>;
def FeatureWavefrontSize32 : SubtargetFeatureWavefrontSize<32>;
def FeatureWavefrontSize64 : SubtargetFeatureWavefrontSize<64>;

class SubtargetFeatureLDSBankCount <int Value> : SubtargetFeature <
  "ldsbankcount"#Value,
  "LDSBankCount",
  !cast<string>(Value),
  "The number of LDS banks per compute unit."
>;

def FeatureLDSBankCount16 : SubtargetFeatureLDSBankCount<16>;
def FeatureLDSBankCount32 : SubtargetFeatureLDSBankCount<32>;

class SubtargetFeatureLocalMemorySize <int Value> : SubtargetFeature<
  "localmemorysize"#Value,
  "LocalMemorySize",
  !cast<string>(Value),
  "The size of local memory in bytes"
>;

def FeatureGCN : SubtargetFeature<"gcn",
  "IsGCN",
  "true",
  "GCN or newer GPU"
>;

def FeatureGCN3Encoding : SubtargetFeature<"gcn3-encoding",
  "GCN3Encoding",
  "true",
  "Encoding format for VI"
>;

def FeatureCIInsts : SubtargetFeature<"ci-insts",
  "CIInsts",
  "true",
  "Additional intstructions for CI+"
>;

def FeatureGFX9Insts : SubtargetFeature<"gfx9-insts",
  "GFX9Insts",
  "true",
  "Additional intstructions for GFX9+"
>;

def FeatureSMemRealTime : SubtargetFeature<"s-memrealtime",
  "HasSMemRealTime",
  "true",
  "Has s_memrealtime instruction"
>;

def FeatureInv2PiInlineImm : SubtargetFeature<"inv-2pi-inline-imm",
  "HasInv2PiInlineImm",
  "true",
  "Has 1 / (2 * pi) as inline immediate"
>;

def Feature16BitInsts : SubtargetFeature<"16-bit-insts",
  "Has16BitInsts",
  "true",
  "Has i16/f16 instructions"
>;

def FeatureVOP3P : SubtargetFeature<"vop3p",
  "HasVOP3PInsts",
  "true",
  "Has VOP3P packed instructions"
>;

def FeatureMovrel : SubtargetFeature<"movrel",
  "HasMovrel",
  "true",
  "Has v_movrel*_b32 instructions"
>;

def FeatureVGPRIndexMode : SubtargetFeature<"vgpr-index-mode",
  "HasVGPRIndexMode",
  "true",
  "Has VGPR mode register indexing"
>;

def FeatureScalarStores : SubtargetFeature<"scalar-stores",
  "HasScalarStores",
  "true",
  "Has store scalar memory instructions"
>;

def FeatureSDWA : SubtargetFeature<"sdwa",
  "HasSDWA",
  "true",
  "Support SDWA (Sub-DWORD Addressing) extension"
>;

def FeatureSDWAOmod : SubtargetFeature<"sdwa-omod",
  "HasSDWAOmod",
  "true",
  "Support OMod with SDWA (Sub-DWORD Addressing) extension"
>;

def FeatureSDWAScalar : SubtargetFeature<"sdwa-scalar",
  "HasSDWAScalar",
  "true",
  "Support scalar register with SDWA (Sub-DWORD Addressing) extension"
>;

def FeatureSDWASdst : SubtargetFeature<"sdwa-sdst",
  "HasSDWASdst",
  "true",
  "Support scalar dst for VOPC with SDWA (Sub-DWORD Addressing) extension"
>;

def FeatureSDWAMac : SubtargetFeature<"sdwa-mav",
  "HasSDWAMac",
  "true",
  "Support v_mac_f32/f16 with SDWA (Sub-DWORD Addressing) extension"
>;

def FeatureSDWAOutModsVOPC : SubtargetFeature<"sdwa-out-mods-vopc",
  "HasSDWAOutModsVOPC",
  "true",
  "Support clamp for VOPC with SDWA (Sub-DWORD Addressing) extension"
>;

def FeatureDPP : SubtargetFeature<"dpp",
  "HasDPP",
  "true",
  "Support DPP (Data Parallel Primitives) extension"
>;

def FeatureIntClamp : SubtargetFeature<"int-clamp-insts",
  "HasIntClamp",
  "true",
  "Support clamp for integer destination"
>;

//===------------------------------------------------------------===//
// Subtarget Features (options and debugging)
//===------------------------------------------------------------===//

// Some instructions do not support denormals despite this flag. Using
// fp32 denormals also causes instructions to run at the double
// precision rate for the device.
def FeatureFP32Denormals : SubtargetFeature<"fp32-denormals",
  "FP32Denormals",
  "true",
  "Enable single precision denormal handling"
>;

// Denormal handling for fp64 and fp16 is controlled by the same
// config register when fp16 supported.
// TODO: Do we need a separate f16 setting when not legal?
def FeatureFP64FP16Denormals : SubtargetFeature<"fp64-fp16-denormals",
  "FP64FP16Denormals",
  "true",
  "Enable double and half precision denormal handling",
  [FeatureFP64]
>;

def FeatureFP64Denormals : SubtargetFeature<"fp64-denormals",
  "FP64FP16Denormals",
  "true",
  "Enable double and half precision denormal handling",
  [FeatureFP64, FeatureFP64FP16Denormals]
>;

def FeatureFP16Denormals : SubtargetFeature<"fp16-denormals",
  "FP64FP16Denormals",
  "true",
  "Enable half precision denormal handling",
  [FeatureFP64FP16Denormals]
>;

def FeatureDX10Clamp : SubtargetFeature<"dx10-clamp",
  "DX10Clamp",
  "true",
  "clamp modifier clamps NaNs to 0.0"
>;

def FeatureFPExceptions : SubtargetFeature<"fp-exceptions",
  "FPExceptions",
  "true",
  "Enable floating point exceptions"
>;

class FeatureMaxPrivateElementSize<int size> : SubtargetFeature<
  "max-private-element-size-"#size,
  "MaxPrivateElementSize",
  !cast<string>(size),
  "Maximum private access size may be "#size
>;

def FeatureMaxPrivateElementSize4 : FeatureMaxPrivateElementSize<4>;
def FeatureMaxPrivateElementSize8 : FeatureMaxPrivateElementSize<8>;
def FeatureMaxPrivateElementSize16 : FeatureMaxPrivateElementSize<16>;

def FeatureVGPRSpilling : SubtargetFeature<"vgpr-spilling",
  "EnableVGPRSpilling",
  "true",
  "Enable spilling of VGPRs to scratch memory"
>;

def FeatureDumpCode : SubtargetFeature <"DumpCode",
  "DumpCode",
  "true",
  "Dump MachineInstrs in the CodeEmitter"
>;

def FeatureDumpCodeLower : SubtargetFeature <"dumpcode",
  "DumpCode",
  "true",
  "Dump MachineInstrs in the CodeEmitter"
>;

def FeaturePromoteAlloca : SubtargetFeature <"promote-alloca",
  "EnablePromoteAlloca",
  "true",
  "Enable promote alloca pass"
>;

// XXX - This should probably be removed once enabled by default
def FeatureEnableLoadStoreOpt : SubtargetFeature <"load-store-opt",
  "EnableLoadStoreOpt",
  "true",
  "Enable SI load/store optimizer pass"
>;

// Performance debugging feature. Allow using DS instruction immediate
// offsets even if the base pointer can't be proven to be base. On SI,
// base pointer values that won't give the same result as a 16-bit add
// are not safe to fold, but this will override the conservative test
// for the base pointer.
def FeatureEnableUnsafeDSOffsetFolding : SubtargetFeature <
  "unsafe-ds-offset-folding",
  "EnableUnsafeDSOffsetFolding",
  "true",
  "Force using DS instruction immediate offsets on SI"
>;

def FeatureEnableSIScheduler : SubtargetFeature<"si-scheduler",
  "EnableSIScheduler",
  "true",
  "Enable SI Machine Scheduler"
>;

// Unless +-flat-for-global is specified, turn on FlatForGlobal for
// all OS-es on VI and newer hardware to avoid assertion failures due
// to missing ADDR64 variants of MUBUF instructions.
// FIXME: moveToVALU should be able to handle converting addr64 MUBUF
// instructions.

def FeatureFlatForGlobal : SubtargetFeature<"flat-for-global",
  "FlatForGlobal",
  "true",
  "Force to generate flat instruction for global"
>;

def FeatureAutoWaitcntBeforeBarrier : SubtargetFeature <
  "auto-waitcnt-before-barrier",
  "AutoWaitcntBeforeBarrier",
  "true",
  "Hardware automatically inserts waitcnt before barrier"
>;

// Dummy feature used to disable assembler instructions.
def FeatureDisable : SubtargetFeature<"",
  "FeatureDisable","true",
  "Dummy feature to disable assembler instructions"
>;

class SubtargetFeatureGeneration <string Value,
                                  list<SubtargetFeature> Implies> :
        SubtargetFeature <Value, "Gen", "AMDGPUSubtarget::"#Value,
                          Value#" GPU generation", Implies>;

def FeatureLocalMemorySize0 : SubtargetFeatureLocalMemorySize<0>;
def FeatureLocalMemorySize32768 : SubtargetFeatureLocalMemorySize<32768>;
def FeatureLocalMemorySize65536 : SubtargetFeatureLocalMemorySize<65536>;

def FeatureR600 : SubtargetFeatureGeneration<"R600",
  [FeatureR600ALUInst, FeatureFetchLimit8, FeatureLocalMemorySize0]
>;

def FeatureR700 : SubtargetFeatureGeneration<"R700",
  [FeatureFetchLimit16, FeatureLocalMemorySize0]
>;

def FeatureEvergreen : SubtargetFeatureGeneration<"EVERGREEN",
  [FeatureFetchLimit16, FeatureLocalMemorySize32768]
>;

def FeatureNorthernIslands : SubtargetFeatureGeneration<"NORTHERN_ISLANDS",
  [FeatureFetchLimit16, FeatureWavefrontSize64,
   FeatureLocalMemorySize32768]
>;

def FeatureSouthernIslands : SubtargetFeatureGeneration<"SOUTHERN_ISLANDS",
  [FeatureFP64, FeatureLocalMemorySize32768,
  FeatureWavefrontSize64, FeatureGCN,
  FeatureLDSBankCount32, FeatureMovrel]
>;

def FeatureSeaIslands : SubtargetFeatureGeneration<"SEA_ISLANDS",
  [FeatureFP64, FeatureLocalMemorySize65536,
  FeatureWavefrontSize64, FeatureGCN, FeatureFlatAddressSpace,
  FeatureCIInsts, FeatureMovrel]
>;

def FeatureVolcanicIslands : SubtargetFeatureGeneration<"VOLCANIC_ISLANDS",
  [FeatureFP64, FeatureLocalMemorySize65536,
   FeatureWavefrontSize64, FeatureFlatAddressSpace, FeatureGCN,
   FeatureGCN3Encoding, FeatureCIInsts, Feature16BitInsts,
   FeatureSMemRealTime, FeatureVGPRIndexMode, FeatureMovrel,
<<<<<<< HEAD
   FeatureScalarStores, FeatureInv2PiInlineImm, FeatureSDWA,
   FeatureDPP
=======
   FeatureScalarStores, FeatureInv2PiInlineImm,
   FeatureSDWA, FeatureSDWAOutModsVOPC, FeatureSDWAMac, FeatureDPP,
   FeatureIntClamp
>>>>>>> e4adac07
  ]
>;

def FeatureGFX9 : SubtargetFeatureGeneration<"GFX9",
  [FeatureFP64, FeatureLocalMemorySize65536,
   FeatureWavefrontSize64, FeatureFlatAddressSpace, FeatureGCN,
   FeatureGCN3Encoding, FeatureCIInsts, Feature16BitInsts,
   FeatureSMemRealTime, FeatureScalarStores, FeatureInv2PiInlineImm,
   FeatureApertureRegs, FeatureGFX9Insts, FeatureVOP3P, FeatureVGPRIndexMode,
   FeatureFastFMAF32, FeatureDPP, FeatureIntClamp,
   FeatureSDWA, FeatureSDWAOmod, FeatureSDWAScalar, FeatureSDWASdst,
   FeatureFlatInstOffsets, FeatureFlatGlobalInsts, FeatureFlatScratchInsts,
   FeatureAddNoCarryInsts
  ]
>;

class SubtargetFeatureISAVersion <int Major, int Minor, int Stepping,
                                  list<SubtargetFeature> Implies>
                                 : SubtargetFeature <
  "isaver"#Major#"."#Minor#"."#Stepping,
  "IsaVersion",
  "ISAVersion"#Major#"_"#Minor#"_"#Stepping,
  "Instruction set version number",
  Implies
>;

def FeatureISAVersion6_0_0 : SubtargetFeatureISAVersion <6,0,0,
  [FeatureSouthernIslands,
   FeatureFastFMAF32,
   HalfRate64Ops,
   FeatureLDSBankCount32]>;

def FeatureISAVersion6_0_1 : SubtargetFeatureISAVersion <6,0,1,
  [FeatureSouthernIslands,
   FeatureLDSBankCount32]>;

def FeatureISAVersion7_0_0 : SubtargetFeatureISAVersion <7,0,0,
  [FeatureSeaIslands,
   FeatureLDSBankCount32]>;

def FeatureISAVersion7_0_1 : SubtargetFeatureISAVersion <7,0,1,
  [FeatureSeaIslands,
   HalfRate64Ops,
   FeatureLDSBankCount32,
   FeatureFastFMAF32]>;

def FeatureISAVersion7_0_2 : SubtargetFeatureISAVersion <7,0,2,
  [FeatureSeaIslands,
   FeatureLDSBankCount16]>;

def FeatureISAVersion7_0_3 : SubtargetFeatureISAVersion <7,0,3,
  [FeatureSeaIslands,
   FeatureLDSBankCount16]>;

def FeatureISAVersion8_0_0 : SubtargetFeatureISAVersion <8,0,0,
  [FeatureVolcanicIslands,
   FeatureLDSBankCount32,
   FeatureSGPRInitBug]>;

def FeatureISAVersion8_0_1 : SubtargetFeatureISAVersion <8,0,1,
  [FeatureVolcanicIslands,
   FeatureFastFMAF32,
   HalfRate64Ops,
   FeatureLDSBankCount32,
   FeatureXNACK]>;

def FeatureISAVersion8_0_2 : SubtargetFeatureISAVersion <8,0,2,
  [FeatureVolcanicIslands,
   FeatureLDSBankCount32,
   FeatureSGPRInitBug]>;

def FeatureISAVersion8_0_3 : SubtargetFeatureISAVersion <8,0,3,
  [FeatureVolcanicIslands,
   FeatureLDSBankCount32]>;

def FeatureISAVersion8_0_4 : SubtargetFeatureISAVersion <8,0,4,
  [FeatureVolcanicIslands,
   FeatureLDSBankCount32]>;

def FeatureISAVersion8_1_0 : SubtargetFeatureISAVersion <8,1,0,
  [FeatureVolcanicIslands,
   FeatureLDSBankCount16,
   FeatureXNACK]>;

def FeatureISAVersion9_0_0 : SubtargetFeatureISAVersion <9,0,0,
  [FeatureGFX9,
   FeatureLDSBankCount32]>;

def FeatureISAVersion9_0_1 : SubtargetFeatureISAVersion <9,0,1,
  [FeatureGFX9,
   FeatureLDSBankCount32,
   FeatureXNACK]>;

def FeatureISAVersion9_0_2 : SubtargetFeatureISAVersion <9,0,2,
  [FeatureGFX9,
   FeatureLDSBankCount32]>;

def FeatureISAVersion9_0_3 : SubtargetFeatureISAVersion <9,0,3,
  [FeatureGFX9,
   FeatureLDSBankCount32,
   FeatureXNACK]>;

//===----------------------------------------------------------------------===//
// Debugger related subtarget features.
//===----------------------------------------------------------------------===//

def FeatureDebuggerInsertNops : SubtargetFeature<
  "amdgpu-debugger-insert-nops",
  "DebuggerInsertNops",
  "true",
  "Insert one nop instruction for each high level source statement"
>;

def FeatureDebuggerReserveRegs : SubtargetFeature<
  "amdgpu-debugger-reserve-regs",
  "DebuggerReserveRegs",
  "true",
  "Reserve registers for debugger usage"
>;

def FeatureDebuggerEmitPrologue : SubtargetFeature<
  "amdgpu-debugger-emit-prologue",
  "DebuggerEmitPrologue",
  "true",
  "Emit debugger prologue"
>;

//===----------------------------------------------------------------------===//

def AMDGPUInstrInfo : InstrInfo {
  let guessInstructionProperties = 1;
  let noNamedPositionallyEncodedOperands = 1;
}

def AMDGPUAsmParser : AsmParser {
  // Some of the R600 registers have the same name, so this crashes.
  // For example T0_XYZW and T0_XY both have the asm name T0.
  let ShouldEmitMatchRegisterName = 0;
}

def AMDGPUAsmWriter : AsmWriter {
  int PassSubtarget = 1;
}

def AMDGPUAsmVariants {
  string Default = "Default";
  int Default_ID = 0;
  string VOP3 = "VOP3";
  int VOP3_ID = 1;
  string SDWA = "SDWA";
  int SDWA_ID = 2;
  string SDWA9 = "SDWA9";
  int SDWA9_ID = 3;
  string DPP = "DPP";
  int DPP_ID = 4;
  string Disable = "Disable";
  int Disable_ID = 5;
}

def DefaultAMDGPUAsmParserVariant : AsmParserVariant {
  let Variant = AMDGPUAsmVariants.Default_ID;
  let Name = AMDGPUAsmVariants.Default;
}

def VOP3AsmParserVariant : AsmParserVariant {
  let Variant = AMDGPUAsmVariants.VOP3_ID;
  let Name = AMDGPUAsmVariants.VOP3;
}

def SDWAAsmParserVariant : AsmParserVariant {
  let Variant = AMDGPUAsmVariants.SDWA_ID;
  let Name = AMDGPUAsmVariants.SDWA;
}

def SDWA9AsmParserVariant : AsmParserVariant {
  let Variant = AMDGPUAsmVariants.SDWA9_ID;
  let Name = AMDGPUAsmVariants.SDWA9;
}


def DPPAsmParserVariant : AsmParserVariant {
  let Variant = AMDGPUAsmVariants.DPP_ID;
  let Name = AMDGPUAsmVariants.DPP;
}

def AMDGPU : Target {
  // Pull in Instruction Info:
  let InstructionSet = AMDGPUInstrInfo;
  let AssemblyParsers = [AMDGPUAsmParser];
  let AssemblyParserVariants = [DefaultAMDGPUAsmParserVariant,
                                VOP3AsmParserVariant,
                                SDWAAsmParserVariant,
                                SDWA9AsmParserVariant,
                                DPPAsmParserVariant];
  let AssemblyWriters = [AMDGPUAsmWriter];
}

// Dummy Instruction itineraries for pseudo instructions
def ALU_NULL : FuncUnit;
def NullALU : InstrItinClass;

//===----------------------------------------------------------------------===//
// Predicate helper class
//===----------------------------------------------------------------------===//

def TruePredicate : Predicate<"true">;

def isSICI : Predicate<
  "Subtarget->getGeneration() == AMDGPUSubtarget::SOUTHERN_ISLANDS ||"
  "Subtarget->getGeneration() == AMDGPUSubtarget::SEA_ISLANDS"
>, AssemblerPredicate<"!FeatureGCN3Encoding">;

def isVI : Predicate <
  "Subtarget->getGeneration() >= AMDGPUSubtarget::VOLCANIC_ISLANDS">,
  AssemblerPredicate<"FeatureGCN3Encoding">;

def isGFX9 : Predicate <
  "Subtarget->getGeneration() >= AMDGPUSubtarget::GFX9">,
  AssemblerPredicate<"FeatureGFX9Insts">;

// TODO: Either the name to be changed or we simply use IsCI!
def isCIVI : Predicate <
  "Subtarget->getGeneration() >= AMDGPUSubtarget::SEA_ISLANDS">,
  AssemblerPredicate<"FeatureCIInsts">;

def HasFlatAddressSpace : Predicate<"Subtarget->hasFlatAddressSpace()">,
  AssemblerPredicate<"FeatureFlatAddressSpace">;

def HasFlatGlobalInsts : Predicate<"Subtarget->hasFlatGlobalInsts()">,
  AssemblerPredicate<"FeatureFlatGlobalInsts">;
def HasFlatScratchInsts : Predicate<"Subtarget->hasFlatScratchInsts()">,
  AssemblerPredicate<"FeatureFlatScratchInsts">;
def HasD16LoadStore : Predicate<"Subtarget->hasD16LoadStore()">,
  AssemblerPredicate<"FeatureGFX9Insts">;

def HasDSAddTid : Predicate<"Subtarget->getGeneration() >= AMDGPUSubtarget::GFX9">,
  AssemblerPredicate<"FeatureGFX9Insts">;

def HasAddNoCarryInsts : Predicate<"Subtarget->hasAddNoCarryInsts()">,
  AssemblerPredicate<"FeatureAddNoCarryInsts">;

def NotHasAddNoCarryInsts : Predicate<"!Subtarget->hasAddNoCarryInsts()">,
  AssemblerPredicate<"!FeatureAddNoCarryInsts">;

def Has16BitInsts : Predicate<"Subtarget->has16BitInsts()">,
  AssemblerPredicate<"Feature16BitInsts">;
def HasVOP3PInsts : Predicate<"Subtarget->hasVOP3PInsts()">,
  AssemblerPredicate<"FeatureVOP3P">;

def HasSDWA : Predicate<"Subtarget->hasSDWA()">,
  AssemblerPredicate<"FeatureSDWA,FeatureVolcanicIslands">;

def HasSDWA9 : Predicate<"Subtarget->hasSDWA()">,
  AssemblerPredicate<"FeatureSDWA,FeatureGFX9">;

def HasDPP : Predicate<"Subtarget->hasDPP()">,
  AssemblerPredicate<"FeatureDPP">;

def HasIntClamp : Predicate<"Subtarget->hasIntClamp()">,
  AssemblerPredicate<"FeatureIntClamp">;

class PredicateControl {
  Predicate SubtargetPredicate;
  Predicate SIAssemblerPredicate = isSICI;
  Predicate VIAssemblerPredicate = isVI;
  list<Predicate> AssemblerPredicates = [];
  Predicate AssemblerPredicate = TruePredicate;
  list<Predicate> OtherPredicates = [];
  list<Predicate> Predicates = !listconcat([SubtargetPredicate, AssemblerPredicate],
                                            AssemblerPredicates,
                                            OtherPredicates);
}

// Include AMDGPU TD files
include "R600Schedule.td"
include "SISchedule.td"
include "Processors.td"
include "AMDGPUInstrInfo.td"
include "AMDGPUIntrinsics.td"
include "AMDGPURegisterInfo.td"
include "AMDGPURegisterBanks.td"
include "AMDGPUInstructions.td"
include "AMDGPUCallingConv.td"<|MERGE_RESOLUTION|>--- conflicted
+++ resolved
@@ -457,14 +457,9 @@
    FeatureWavefrontSize64, FeatureFlatAddressSpace, FeatureGCN,
    FeatureGCN3Encoding, FeatureCIInsts, Feature16BitInsts,
    FeatureSMemRealTime, FeatureVGPRIndexMode, FeatureMovrel,
-<<<<<<< HEAD
-   FeatureScalarStores, FeatureInv2PiInlineImm, FeatureSDWA,
-   FeatureDPP
-=======
    FeatureScalarStores, FeatureInv2PiInlineImm,
    FeatureSDWA, FeatureSDWAOutModsVOPC, FeatureSDWAMac, FeatureDPP,
    FeatureIntClamp
->>>>>>> e4adac07
   ]
 >;
 
