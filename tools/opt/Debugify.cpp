//===- Debugify.cpp - Attach synthetic debug info to everything -----------===//
//
//                     The LLVM Compiler Infrastructure
//
// This file is distributed under the University of Illinois Open Source
// License. See LICENSE.TXT for details.
//
//===----------------------------------------------------------------------===//
///
/// \file This pass attaches synthetic debug info to everything. It can be used
/// to create targeted tests for debug info preservation.
///
//===----------------------------------------------------------------------===//

#include "PassPrinters.h"
#include "llvm/ADT/BitVector.h"
#include "llvm/ADT/StringExtras.h"
#include "llvm/IR/BasicBlock.h"
#include "llvm/IR/Constants.h"
#include "llvm/IR/DIBuilder.h"
#include "llvm/IR/DebugInfo.h"
#include "llvm/IR/Function.h"
#include "llvm/IR/GlobalVariable.h"
#include "llvm/IR/InstIterator.h"
#include "llvm/IR/Instruction.h"
#include "llvm/IR/Instructions.h"
#include "llvm/IR/IntrinsicInst.h"
#include "llvm/IR/Module.h"
#include "llvm/IR/Type.h"
#include "llvm/Pass.h"
#include "llvm/Support/raw_ostream.h"
#include "llvm/Transforms/IPO.h"

using namespace llvm;

namespace {

bool isFunctionSkipped(Function &F) {
  return F.isDeclaration() || !F.hasExactDefinition();
}

bool applyDebugifyMetadata(Module &M,
                           iterator_range<Module::iterator> Functions,
                           StringRef Banner) {
  // Skip modules with debug info.
  if (M.getNamedMetadata("llvm.dbg.cu")) {
    errs() << Banner << "Skipping module with debug info\n";
    return false;
  }

  DIBuilder DIB(M);
  LLVMContext &Ctx = M.getContext();

  // Get a DIType which corresponds to Ty.
  DenseMap<uint64_t, DIType *> TypeCache;
  auto getCachedDIType = [&](Type *Ty) -> DIType * {
    uint64_t Size =
        Ty->isSized() ? M.getDataLayout().getTypeAllocSizeInBits(Ty) : 0;
    DIType *&DTy = TypeCache[Size];
    if (!DTy) {
      std::string Name = "ty" + utostr(Size);
      DTy = DIB.createBasicType(Name, Size, dwarf::DW_ATE_unsigned);
    }
    return DTy;
  };

  unsigned NextLine = 1;
  unsigned NextVar = 1;
  auto File = DIB.createFile(M.getName(), "/");
  auto CU = DIB.createCompileUnit(dwarf::DW_LANG_C, File,
                            "debugify", /*isOptimized=*/true, "", 0);

  // Visit each instruction.
  for (Function &F : Functions) {
    if (isFunctionSkipped(F))
      continue;

    auto SPType = DIB.createSubroutineType(DIB.getOrCreateTypeArray(None));
    bool IsLocalToUnit = F.hasPrivateLinkage() || F.hasInternalLinkage();
    auto SP =
        DIB.createFunction(CU, F.getName(), F.getName(), File, NextLine, SPType,
                           IsLocalToUnit, /*isDefinition=*/true, NextLine,
                           DINode::FlagZero, /*isOptimized=*/true);
    F.setSubprogram(SP);
    for (BasicBlock &BB : F) {
      // Attach debug locations.
      for (Instruction &I : BB)
        I.setDebugLoc(DILocation::get(Ctx, NextLine++, 1, SP));

      // Attach debug values.
      for (Instruction &I : BB) {
        // Skip void-valued instructions.
        if (I.getType()->isVoidTy())
          continue;

        // Skip the terminator instruction and any just-inserted intrinsics.
        if (isa<TerminatorInst>(&I) || isa<DbgValueInst>(&I))
          break;

        std::string Name = utostr(NextVar++);
        const DILocation *Loc = I.getDebugLoc().get();
        auto LocalVar = DIB.createAutoVariable(SP, Name, File, Loc->getLine(),
                                               getCachedDIType(I.getType()),
                                               /*AlwaysPreserve=*/true);
        DIB.insertDbgValueIntrinsic(&I, LocalVar, DIB.createExpression(), Loc,
                                    BB.getTerminator());
      }
    }
    DIB.finalizeSubprogram(SP);
  }
  DIB.finalize();

  // Track the number of distinct lines and variables.
  NamedMDNode *NMD = M.getOrInsertNamedMetadata("llvm.debugify");
  auto *IntTy = Type::getInt32Ty(Ctx);
  auto addDebugifyOperand = [&](unsigned N) {
    NMD->addOperand(MDNode::get(
        Ctx, ValueAsMetadata::getConstant(ConstantInt::get(IntTy, N))));
  };
  addDebugifyOperand(NextLine - 1); // Original number of lines.
  addDebugifyOperand(NextVar - 1);  // Original number of variables.
  assert(NMD->getNumOperands() == 2 &&
         "llvm.debugify should have exactly 2 operands!");

  // Claim that this synthetic debug info is valid.
  StringRef DIVersionKey = "Debug Info Version";
  if (!M.getModuleFlag(DIVersionKey))
    M.addModuleFlag(Module::Warning, DIVersionKey, DEBUG_METADATA_VERSION);

  return true;
}

bool checkDebugifyMetadata(Module &M,
                           iterator_range<Module::iterator> Functions,
                           StringRef NameOfWrappedPass,
                           StringRef Banner,
                           bool Strip) {
  // Skip modules without debugify metadata.
  NamedMDNode *NMD = M.getNamedMetadata("llvm.debugify");
  if (!NMD) {
    errs() << Banner << "Skipping module without debugify metadata\n";
    return false;
  }

  auto getDebugifyOperand = [&](unsigned Idx) -> unsigned {
    return mdconst::extract<ConstantInt>(NMD->getOperand(Idx)->getOperand(0))
        ->getZExtValue();
  };
  assert(NMD->getNumOperands() == 2 &&
         "llvm.debugify should have exactly 2 operands!");
  unsigned OriginalNumLines = getDebugifyOperand(0);
  unsigned OriginalNumVars = getDebugifyOperand(1);
  bool HasErrors = false;

  BitVector MissingLines{OriginalNumLines, true};
  BitVector MissingVars{OriginalNumVars, true};
  for (Function &F : Functions) {
    if (isFunctionSkipped(F))
      continue;

    // Find missing lines.
    for (Instruction &I : instructions(F)) {
      if (isa<DbgValueInst>(&I))
        continue;

      auto DL = I.getDebugLoc();
      if (DL && DL.getLine() != 0) {
        MissingLines.reset(DL.getLine() - 1);
        continue;
      }

      errs() << "ERROR: Instruction with empty DebugLoc in function ";
      errs() << F.getName() << " --";
      I.print(errs());
      errs() << "\n";
      HasErrors = true;
    }

    // Find missing variables.
    for (Instruction &I : instructions(F)) {
      auto *DVI = dyn_cast<DbgValueInst>(&I);
      if (!DVI)
        continue;

      unsigned Var = ~0U;
      (void)to_integer(DVI->getVariable()->getName(), Var, 10);
      assert(Var <= OriginalNumVars && "Unexpected name for DILocalVariable");
      MissingVars.reset(Var - 1);
    }
  }

  // Print the results.
  for (unsigned Idx : MissingLines.set_bits())
    errs() << "WARNING: Missing line " << Idx + 1 << "\n";

  for (unsigned Idx : MissingVars.set_bits())
    errs() << "ERROR: Missing variable " << Idx + 1 << "\n";
  HasErrors |= MissingVars.count() > 0;

<<<<<<< HEAD
  errs() << Banner << " [" << NameOfWrappedPass << "]: "
         << (HasErrors ? "FAIL" : "PASS") << '\n';
=======
  errs() << Banner;
  if (!NameOfWrappedPass.empty())
    errs() << " [" << NameOfWrappedPass << "]";
  errs() << ": " << (HasErrors ? "FAIL" : "PASS") << '\n';
>>>>>>> 0293af5d
  if (HasErrors) {
    errs() << "Module IR Dump\n";
    M.print(errs(), nullptr, false);
  }

  // Strip the Debugify Metadata if required.
  if (Strip) {
    StripDebugInfo(M);
    M.eraseNamedMetadata(NMD);
    return true;
  }

  return false;
}

/// ModulePass for attaching synthetic debug info to everything, used with the
/// legacy module pass manager.
struct DebugifyModulePass : public ModulePass {
  bool runOnModule(Module &M) override {
    return applyDebugifyMetadata(M, M.functions(), "ModuleDebugify: ");
  }

  DebugifyModulePass() : ModulePass(ID) {}

  void getAnalysisUsage(AnalysisUsage &AU) const override {
    AU.setPreservesAll();
  }

  static char ID; // Pass identification.
};

/// FunctionPass for attaching synthetic debug info to instructions within a
/// single function, used with the legacy module pass manager.
struct DebugifyFunctionPass : public FunctionPass {
  bool runOnFunction(Function &F) override {
    Module &M = *F.getParent();
    auto FuncIt = F.getIterator();
    return applyDebugifyMetadata(M, make_range(FuncIt, std::next(FuncIt)),
                     "FunctionDebugify: ");
  }

  DebugifyFunctionPass() : FunctionPass(ID) {}

  void getAnalysisUsage(AnalysisUsage &AU) const override {
    AU.setPreservesAll();
  }

  static char ID; // Pass identification.
};

/// ModulePass for checking debug info inserted by -debugify, used with the
/// legacy module pass manager.
struct CheckDebugifyModulePass : public ModulePass {
  bool runOnModule(Module &M) override {
    return checkDebugifyMetadata(M, M.functions(), NameOfWrappedPass,
                                 "CheckModuleDebugify", Strip);
  }

  CheckDebugifyModulePass(bool Strip = false, StringRef NameOfWrappedPass = "")
      : ModulePass(ID), Strip(Strip), NameOfWrappedPass(NameOfWrappedPass) {}

  static char ID; // Pass identification.

private:
  bool Strip;
  StringRef NameOfWrappedPass;
};

/// FunctionPass for checking debug info inserted by -debugify-function, used
/// with the legacy module pass manager.
struct CheckDebugifyFunctionPass : public FunctionPass {
  bool runOnFunction(Function &F) override {
    Module &M = *F.getParent();
    auto FuncIt = F.getIterator();
    return checkDebugifyMetadata(M, make_range(FuncIt, std::next(FuncIt)),
                                 NameOfWrappedPass, "CheckFunctionDebugify",
                                 Strip);
  }

  CheckDebugifyFunctionPass(bool Strip = false,
                            StringRef NameOfWrappedPass = "")
      : FunctionPass(ID), Strip(Strip), NameOfWrappedPass(NameOfWrappedPass) {}

  void getAnalysisUsage(AnalysisUsage &AU) const override {
    AU.setPreservesAll();
  }

  static char ID; // Pass identification.

private:
  bool Strip;
  StringRef NameOfWrappedPass;
};

} // end anonymous namespace

ModulePass *createDebugifyModulePass() {
  return new DebugifyModulePass();
}

FunctionPass *createDebugifyFunctionPass() {
  return new DebugifyFunctionPass();
}

PreservedAnalyses NewPMDebugifyPass::run(Module &M, ModuleAnalysisManager &) {
  applyDebugifyMetadata(M, M.functions(), "ModuleDebugify: ");
  return PreservedAnalyses::all();
}

ModulePass *createCheckDebugifyModulePass(bool Strip, StringRef NameOfWrappedPass) {
  return new CheckDebugifyModulePass(Strip, NameOfWrappedPass);
}

FunctionPass *createCheckDebugifyFunctionPass(bool Strip, StringRef NameOfWrappedPass) {
  return new CheckDebugifyFunctionPass(Strip, NameOfWrappedPass);
}

PreservedAnalyses NewPMCheckDebugifyPass::run(Module &M,
                                              ModuleAnalysisManager &) {
  checkDebugifyMetadata(M, M.functions(), "", "CheckModuleDebugify", false);
  return PreservedAnalyses::all();
}

char DebugifyModulePass::ID = 0;
static RegisterPass<DebugifyModulePass> DM("debugify",
                                    "Attach debug info to everything");

char CheckDebugifyModulePass::ID = 0;
static RegisterPass<CheckDebugifyModulePass> CDM("check-debugify",
                                         "Check debug info from -debugify");

char DebugifyFunctionPass::ID = 0;
static RegisterPass<DebugifyFunctionPass> DF("debugify-function",
                                    "Attach debug info to a function");

char CheckDebugifyFunctionPass::ID = 0;
static RegisterPass<CheckDebugifyFunctionPass> CDF("check-debugify-function",
                                         "Check debug info from -debugify-function");<|MERGE_RESOLUTION|>--- conflicted
+++ resolved
@@ -197,15 +197,10 @@
     errs() << "ERROR: Missing variable " << Idx + 1 << "\n";
   HasErrors |= MissingVars.count() > 0;
 
-<<<<<<< HEAD
-  errs() << Banner << " [" << NameOfWrappedPass << "]: "
-         << (HasErrors ? "FAIL" : "PASS") << '\n';
-=======
   errs() << Banner;
   if (!NameOfWrappedPass.empty())
     errs() << " [" << NameOfWrappedPass << "]";
   errs() << ": " << (HasErrors ? "FAIL" : "PASS") << '\n';
->>>>>>> 0293af5d
   if (HasErrors) {
     errs() << "Module IR Dump\n";
     M.print(errs(), nullptr, false);
