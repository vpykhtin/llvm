//===-- AMDGPUPromoteAlloca.cpp - Promote Allocas -------------------------===//
//
//                     The LLVM Compiler Infrastructure
//
// This file is distributed under the University of Illinois Open Source
// License. See LICENSE.TXT for details.
//
//===----------------------------------------------------------------------===//
//
// This pass eliminates allocas by either converting them into vectors or
// by migrating them to local address space.
//
//===----------------------------------------------------------------------===//

#include "AMDGPU.h"
#include "AMDGPUSubtarget.h"
#include "Utils/AMDGPUBaseInfo.h"
#include "llvm/ADT/APInt.h"
#include "llvm/ADT/None.h"
#include "llvm/ADT/STLExtras.h"
#include "llvm/ADT/StringRef.h"
#include "llvm/ADT/Triple.h"
#include "llvm/ADT/Twine.h"
#include "llvm/Analysis/CaptureTracking.h"
#include "llvm/Analysis/ValueTracking.h"
#include "llvm/IR/Attributes.h"
#include "llvm/IR/BasicBlock.h"
#include "llvm/IR/Constant.h"
#include "llvm/IR/Constants.h"
#include "llvm/IR/DataLayout.h"
#include "llvm/IR/DerivedTypes.h"
#include "llvm/IR/Function.h"
#include "llvm/IR/GlobalValue.h"
#include "llvm/IR/GlobalVariable.h"
#include "llvm/IR/Instruction.h"
#include "llvm/IR/Instructions.h"
#include "llvm/IR/IntrinsicInst.h"
#include "llvm/IR/Intrinsics.h"
#include "llvm/IR/IRBuilder.h"
#include "llvm/IR/LLVMContext.h"
#include "llvm/IR/MDBuilder.h"
#include "llvm/IR/Metadata.h"
#include "llvm/IR/Module.h"
#include "llvm/IR/Type.h"
#include "llvm/IR/User.h"
#include "llvm/IR/Value.h"
#include "llvm/Pass.h"
#include "llvm/Support/Casting.h"
#include "llvm/Support/Debug.h"
#include "llvm/Support/ErrorHandling.h"
#include "llvm/Support/MathExtras.h"
#include "llvm/Support/raw_ostream.h"
#include "llvm/Target/TargetMachine.h"
#include <algorithm>
#include <cassert>
#include <cstdint>
#include <map>
#include <tuple>
#include <utility>
#include <vector>

#define DEBUG_TYPE "amdgpu-promote-alloca"

using namespace llvm;

namespace {

// FIXME: This can create globals so should be a module pass.
class AMDGPUPromoteAlloca : public FunctionPass {
private:
  const TargetMachine *TM;
  Module *Mod = nullptr;
  const DataLayout *DL = nullptr;
  MDNode *MaxWorkGroupSizeRange = nullptr;
  AMDGPUAS AS;

  // FIXME: This should be per-kernel.
  uint32_t LocalMemLimit = 0;
  uint32_t CurrentLocalMemUsage = 0;

  bool IsAMDGCN = false;
  bool IsAMDHSA = false;

  std::pair<Value *, Value *> getLocalSizeYZ(IRBuilder<> &Builder);
  Value *getWorkitemID(IRBuilder<> &Builder, unsigned N);

  /// BaseAlloca is the alloca root the search started from.
  /// Val may be that alloca or a recursive user of it.
  bool collectUsesWithPtrTypes(Value *BaseAlloca,
                               Value *Val,
                               std::vector<Value*> &WorkList) const;

  /// Val is a derived pointer from Alloca. OpIdx0/OpIdx1 are the operand
  /// indices to an instruction with 2 pointer inputs (e.g. select, icmp).
  /// Returns true if both operands are derived from the same alloca. Val should
  /// be the same value as one of the input operands of UseInst.
  bool binaryOpIsDerivedFromSameAlloca(Value *Alloca, Value *Val,
                                       Instruction *UseInst,
                                       int OpIdx0, int OpIdx1) const;

public:
  static char ID;

  AMDGPUPromoteAlloca(const TargetMachine *TM_ = nullptr) :
    FunctionPass(ID), TM(TM_) {}

  bool doInitialization(Module &M) override;
  bool runOnFunction(Function &F) override;

  StringRef getPassName() const override { return "AMDGPU Promote Alloca"; }

  void handleAlloca(AllocaInst &I);

  void getAnalysisUsage(AnalysisUsage &AU) const override {
    AU.setPreservesCFG();
    FunctionPass::getAnalysisUsage(AU);
  }
};

} // end anonymous namespace

char AMDGPUPromoteAlloca::ID = 0;

INITIALIZE_TM_PASS(AMDGPUPromoteAlloca, DEBUG_TYPE,
                   "AMDGPU promote alloca to vector or LDS", false, false)

char &llvm::AMDGPUPromoteAllocaID = AMDGPUPromoteAlloca::ID;

bool AMDGPUPromoteAlloca::doInitialization(Module &M) {
  if (!TM)
    return false;

  Mod = &M;
  DL = &Mod->getDataLayout();

  // The maximum workitem id.
  //
  // FIXME: Should get as subtarget property. Usually runtime enforced max is
  // 256.
  MDBuilder MDB(Mod->getContext());
  MaxWorkGroupSizeRange = MDB.createRange(APInt(32, 0), APInt(32, 2048));

  const Triple &TT = TM->getTargetTriple();

  IsAMDGCN = TT.getArch() == Triple::amdgcn;
  IsAMDHSA = TT.getOS() == Triple::AMDHSA;

  return false;
}

bool AMDGPUPromoteAlloca::runOnFunction(Function &F) {
  if (!TM || skipFunction(F))
    return false;

  const AMDGPUSubtarget &ST = TM->getSubtarget<AMDGPUSubtarget>(F);
  if (!ST.isPromoteAllocaEnabled())
    return false;
  AS = AMDGPU::getAMDGPUAS(*F.getParent());

  FunctionType *FTy = F.getFunctionType();

  // If the function has any arguments in the local address space, then it's
  // possible these arguments require the entire local memory space, so
  // we cannot use local memory in the pass.
  for (Type *ParamTy : FTy->params()) {
    PointerType *PtrTy = dyn_cast<PointerType>(ParamTy);
    if (PtrTy && PtrTy->getAddressSpace() == AS.LOCAL_ADDRESS) {
      LocalMemLimit = 0;
      DEBUG(dbgs() << "Function has local memory argument. Promoting to "
                      "local memory disabled.\n");
      return false;
    }
  }

  LocalMemLimit = ST.getLocalMemorySize();
  if (LocalMemLimit == 0)
    return false;

  const DataLayout &DL = Mod->getDataLayout();

  // Check how much local memory is being used by global objects
  CurrentLocalMemUsage = 0;
  for (GlobalVariable &GV : Mod->globals()) {
    if (GV.getType()->getAddressSpace() != AS.LOCAL_ADDRESS)
      continue;

    for (const User *U : GV.users()) {
      const Instruction *Use = dyn_cast<Instruction>(U);
      if (!Use)
        continue;

      if (Use->getParent()->getParent() == &F) {
        unsigned Align = GV.getAlignment();
        if (Align == 0)
          Align = DL.getABITypeAlignment(GV.getValueType());

        // FIXME: Try to account for padding here. The padding is currently
        // determined from the inverse order of uses in the function. I'm not
        // sure if the use list order is in any way connected to this, so the
        // total reported size is likely incorrect.
        uint64_t AllocSize = DL.getTypeAllocSize(GV.getValueType());
        CurrentLocalMemUsage = alignTo(CurrentLocalMemUsage, Align);
        CurrentLocalMemUsage += AllocSize;
        break;
      }
    }
  }

  unsigned MaxOccupancy = ST.getOccupancyWithLocalMemSize(CurrentLocalMemUsage,
                                                          F);

  // Restrict local memory usage so that we don't drastically reduce occupancy,
  // unless it is already significantly reduced.

  // TODO: Have some sort of hint or other heuristics to guess occupancy based
  // on other factors..
  unsigned OccupancyHint = ST.getWavesPerEU(F).second;
  if (OccupancyHint == 0)
    OccupancyHint = 7;

  // Clamp to max value.
  OccupancyHint = std::min(OccupancyHint, ST.getMaxWavesPerEU());

  // Check the hint but ignore it if it's obviously wrong from the existing LDS
  // usage.
  MaxOccupancy = std::min(OccupancyHint, MaxOccupancy);


  // Round up to the next tier of usage.
  unsigned MaxSizeWithWaveCount
    = ST.getMaxLocalMemSizeWithWaveCount(MaxOccupancy, F);

  // Program is possibly broken by using more local mem than available.
  if (CurrentLocalMemUsage > MaxSizeWithWaveCount)
    return false;

  LocalMemLimit = MaxSizeWithWaveCount;

  DEBUG(
    dbgs() << F.getName() << " uses " << CurrentLocalMemUsage << " bytes of LDS\n"
    << "  Rounding size to " << MaxSizeWithWaveCount
    << " with a maximum occupancy of " << MaxOccupancy << '\n'
    << " and " << (LocalMemLimit - CurrentLocalMemUsage)
    << " available for promotion\n"
  );

  BasicBlock &EntryBB = *F.begin();
  for (auto I = EntryBB.begin(), E = EntryBB.end(); I != E; ) {
    AllocaInst *AI = dyn_cast<AllocaInst>(I);

    ++I;
    if (AI)
      handleAlloca(*AI);
  }

  return true;
}

std::pair<Value *, Value *>
AMDGPUPromoteAlloca::getLocalSizeYZ(IRBuilder<> &Builder) {
  if (!IsAMDHSA) {
    Function *LocalSizeYFn
      = Intrinsic::getDeclaration(Mod, Intrinsic::r600_read_local_size_y);
    Function *LocalSizeZFn
      = Intrinsic::getDeclaration(Mod, Intrinsic::r600_read_local_size_z);

    CallInst *LocalSizeY = Builder.CreateCall(LocalSizeYFn, {});
    CallInst *LocalSizeZ = Builder.CreateCall(LocalSizeZFn, {});

    LocalSizeY->setMetadata(LLVMContext::MD_range, MaxWorkGroupSizeRange);
    LocalSizeZ->setMetadata(LLVMContext::MD_range, MaxWorkGroupSizeRange);

    return std::make_pair(LocalSizeY, LocalSizeZ);
  }

  // We must read the size out of the dispatch pointer.
  assert(IsAMDGCN);

  // We are indexing into this struct, and want to extract the workgroup_size_*
  // fields.
  //
  //   typedef struct hsa_kernel_dispatch_packet_s {
  //     uint16_t header;
  //     uint16_t setup;
  //     uint16_t workgroup_size_x ;
  //     uint16_t workgroup_size_y;
  //     uint16_t workgroup_size_z;
  //     uint16_t reserved0;
  //     uint32_t grid_size_x ;
  //     uint32_t grid_size_y ;
  //     uint32_t grid_size_z;
  //
  //     uint32_t private_segment_size;
  //     uint32_t group_segment_size;
  //     uint64_t kernel_object;
  //
  // #ifdef HSA_LARGE_MODEL
  //     void *kernarg_address;
  // #elif defined HSA_LITTLE_ENDIAN
  //     void *kernarg_address;
  //     uint32_t reserved1;
  // #else
  //     uint32_t reserved1;
  //     void *kernarg_address;
  // #endif
  //     uint64_t reserved2;
  //     hsa_signal_t completion_signal; // uint64_t wrapper
  //   } hsa_kernel_dispatch_packet_t
  //
  Function *DispatchPtrFn
    = Intrinsic::getDeclaration(Mod, Intrinsic::amdgcn_dispatch_ptr);

  CallInst *DispatchPtr = Builder.CreateCall(DispatchPtrFn, {});
  DispatchPtr->addAttribute(AttributeList::ReturnIndex, Attribute::NoAlias);
  DispatchPtr->addAttribute(AttributeList::ReturnIndex, Attribute::NonNull);

  // Size of the dispatch packet struct.
  DispatchPtr->addDereferenceableAttr(AttributeList::ReturnIndex, 64);

  Type *I32Ty = Type::getInt32Ty(Mod->getContext());
  Value *CastDispatchPtr = Builder.CreateBitCast(
    DispatchPtr, PointerType::get(I32Ty, AS.CONSTANT_ADDRESS));

  // We could do a single 64-bit load here, but it's likely that the basic
  // 32-bit and extract sequence is already present, and it is probably easier
  // to CSE this. The loads should be mergable later anyway.
  Value *GEPXY = Builder.CreateConstInBoundsGEP1_64(CastDispatchPtr, 1);
  LoadInst *LoadXY = Builder.CreateAlignedLoad(GEPXY, 4);

  Value *GEPZU = Builder.CreateConstInBoundsGEP1_64(CastDispatchPtr, 2);
  LoadInst *LoadZU = Builder.CreateAlignedLoad(GEPZU, 4);

  MDNode *MD = MDNode::get(Mod->getContext(), None);
  LoadXY->setMetadata(LLVMContext::MD_invariant_load, MD);
  LoadZU->setMetadata(LLVMContext::MD_invariant_load, MD);
  LoadZU->setMetadata(LLVMContext::MD_range, MaxWorkGroupSizeRange);

  // Extract y component. Upper half of LoadZU should be zero already.
  Value *Y = Builder.CreateLShr(LoadXY, 16);

  return std::make_pair(Y, LoadZU);
}

Value *AMDGPUPromoteAlloca::getWorkitemID(IRBuilder<> &Builder, unsigned N) {
  Intrinsic::ID IntrID = Intrinsic::ID::not_intrinsic;

  switch (N) {
  case 0:
    IntrID = IsAMDGCN ? Intrinsic::amdgcn_workitem_id_x
      : Intrinsic::r600_read_tidig_x;
    break;
  case 1:
    IntrID = IsAMDGCN ? Intrinsic::amdgcn_workitem_id_y
      : Intrinsic::r600_read_tidig_y;
    break;

  case 2:
    IntrID = IsAMDGCN ? Intrinsic::amdgcn_workitem_id_z
      : Intrinsic::r600_read_tidig_z;
    break;
  default:
    llvm_unreachable("invalid dimension");
  }

  Function *WorkitemIdFn = Intrinsic::getDeclaration(Mod, IntrID);
  CallInst *CI = Builder.CreateCall(WorkitemIdFn);
  CI->setMetadata(LLVMContext::MD_range, MaxWorkGroupSizeRange);

  return CI;
}

static VectorType *arrayTypeToVecType(Type *ArrayTy) {
  return VectorType::get(ArrayTy->getArrayElementType(),
                         ArrayTy->getArrayNumElements());
}

static Value *
calculateVectorIndex(Value *Ptr,
                     const std::map<GetElementPtrInst *, Value *> &GEPIdx) {
  GetElementPtrInst *GEP = cast<GetElementPtrInst>(Ptr);

  auto I = GEPIdx.find(GEP);
  return I == GEPIdx.end() ? nullptr : I->second;
}

static Value* GEPToVectorIndex(GetElementPtrInst *GEP) {
  // FIXME we only support simple cases
  if (GEP->getNumOperands() != 3)
    return nullptr;

  ConstantInt *I0 = dyn_cast<ConstantInt>(GEP->getOperand(1));
  if (!I0 || !I0->isZero())
    return nullptr;

  return GEP->getOperand(2);
}

// Not an instruction handled below to turn into a vector.
//
// TODO: Check isTriviallyVectorizable for calls and handle other
// instructions.
static bool canVectorizeInst(Instruction *Inst, User *User) {
  switch (Inst->getOpcode()) {
  case Instruction::Load:
  case Instruction::BitCast:
  case Instruction::AddrSpaceCast:
    return true;
  case Instruction::Store: {
    // Must be the stored pointer operand, not a stored value.
    StoreInst *SI = cast<StoreInst>(Inst);
    return SI->getPointerOperand() == User;
  }
  default:
    return false;
  }
}

static bool tryPromoteAllocaToVector(AllocaInst *Alloca, AMDGPUAS AS) {
  ArrayType *AllocaTy = dyn_cast<ArrayType>(Alloca->getAllocatedType());

  DEBUG(dbgs() << "Alloca candidate for vectorization\n");

  // FIXME: There is no reason why we can't support larger arrays, we
  // are just being conservative for now.
  if (!AllocaTy ||
      AllocaTy->getElementType()->isVectorTy() ||
      AllocaTy->getNumElements() > 4 ||
      AllocaTy->getNumElements() < 2) {
    DEBUG(dbgs() << "  Cannot convert type to vector\n");
    return false;
  }

  std::map<GetElementPtrInst*, Value*> GEPVectorIdx;
  std::vector<Value*> WorkList;
  for (User *AllocaUser : Alloca->users()) {
    GetElementPtrInst *GEP = dyn_cast<GetElementPtrInst>(AllocaUser);
    if (!GEP) {
      if (!canVectorizeInst(cast<Instruction>(AllocaUser), Alloca))
        return false;

      WorkList.push_back(AllocaUser);
      continue;
    }

    Value *Index = GEPToVectorIndex(GEP);

    // If we can't compute a vector index from this GEP, then we can't
    // promote this alloca to vector.
    if (!Index) {
      DEBUG(dbgs() << "  Cannot compute vector index for GEP " << *GEP << '\n');
      return false;
    }

    GEPVectorIdx[GEP] = Index;
    for (User *GEPUser : AllocaUser->users()) {
      if (!canVectorizeInst(cast<Instruction>(GEPUser), AllocaUser))
        return false;

      WorkList.push_back(GEPUser);
    }
  }

  VectorType *VectorTy = arrayTypeToVecType(AllocaTy);

  DEBUG(dbgs() << "  Converting alloca to vector "
        << *AllocaTy << " -> " << *VectorTy << '\n');

  for (Value *V : WorkList) {
    Instruction *Inst = cast<Instruction>(V);
    IRBuilder<> Builder(Inst);
    switch (Inst->getOpcode()) {
    case Instruction::Load: {
      Type *VecPtrTy = VectorTy->getPointerTo(AS.PRIVATE_ADDRESS);
      Value *Ptr = Inst->getOperand(0);
      Value *Index = calculateVectorIndex(Ptr, GEPVectorIdx);

      Value *BitCast = Builder.CreateBitCast(Alloca, VecPtrTy);
      Value *VecValue = Builder.CreateLoad(BitCast);
      Value *ExtractElement = Builder.CreateExtractElement(VecValue, Index);
      Inst->replaceAllUsesWith(ExtractElement);
      Inst->eraseFromParent();
      break;
    }
    case Instruction::Store: {
      Type *VecPtrTy = VectorTy->getPointerTo(AS.PRIVATE_ADDRESS);

      Value *Ptr = Inst->getOperand(1);
      Value *Index = calculateVectorIndex(Ptr, GEPVectorIdx);
      Value *BitCast = Builder.CreateBitCast(Alloca, VecPtrTy);
      Value *VecValue = Builder.CreateLoad(BitCast);
      Value *NewVecValue = Builder.CreateInsertElement(VecValue,
                                                       Inst->getOperand(0),
                                                       Index);
      Builder.CreateStore(NewVecValue, BitCast);
      Inst->eraseFromParent();
      break;
    }
    case Instruction::BitCast:
    case Instruction::AddrSpaceCast:
      break;

    default:
      llvm_unreachable("Inconsistency in instructions promotable to vector");
    }
  }
  return true;
}

static bool isCallPromotable(CallInst *CI) {
  IntrinsicInst *II = dyn_cast<IntrinsicInst>(CI);
  if (!II)
    return false;

  switch (II->getIntrinsicID()) {
  case Intrinsic::memcpy:
  case Intrinsic::memmove:
  case Intrinsic::memset:
  case Intrinsic::lifetime_start:
  case Intrinsic::lifetime_end:
  case Intrinsic::invariant_start:
  case Intrinsic::invariant_end:
  case Intrinsic::invariant_group_barrier:
  case Intrinsic::objectsize:
    return true;
  default:
    return false;
  }
}

bool AMDGPUPromoteAlloca::binaryOpIsDerivedFromSameAlloca(Value *BaseAlloca,
                                                          Value *Val,
                                                          Instruction *Inst,
                                                          int OpIdx0,
                                                          int OpIdx1) const {
  // Figure out which operand is the one we might not be promoting.
  Value *OtherOp = Inst->getOperand(OpIdx0);
  if (Val == OtherOp)
    OtherOp = Inst->getOperand(OpIdx1);

  if (isa<ConstantPointerNull>(OtherOp))
    return true;

  Value *OtherObj = GetUnderlyingObject(OtherOp, *DL);
  if (!isa<AllocaInst>(OtherObj))
    return false;

  // TODO: We should be able to replace undefs with the right pointer type.

  // TODO: If we know the other base object is another promotable
  // alloca, not necessarily this alloca, we can do this. The
  // important part is both must have the same address space at
  // the end.
  if (OtherObj != BaseAlloca) {
    DEBUG(dbgs() << "Found a binary instruction with another alloca object\n");
    return false;
  }

  return true;
}

bool AMDGPUPromoteAlloca::collectUsesWithPtrTypes(
  Value *BaseAlloca,
  Value *Val,
  std::vector<Value*> &WorkList) const {

  for (User *User : Val->users()) {
    if (is_contained(WorkList, User))
      continue;

    if (CallInst *CI = dyn_cast<CallInst>(User)) {
      if (!isCallPromotable(CI))
        return false;

      WorkList.push_back(User);
      continue;
    }

    Instruction *UseInst = cast<Instruction>(User);
    if (UseInst->getOpcode() == Instruction::PtrToInt)
      return false;

    if (LoadInst *LI = dyn_cast<LoadInst>(UseInst)) {
      if (LI->isVolatile())
        return false;

      continue;
    }

    if (StoreInst *SI = dyn_cast<StoreInst>(UseInst)) {
      if (SI->isVolatile())
        return false;

      // Reject if the stored value is not the pointer operand.
      if (SI->getPointerOperand() != Val)
        return false;
    } else if (AtomicRMWInst *RMW = dyn_cast<AtomicRMWInst>(UseInst)) {
      if (RMW->isVolatile())
        return false;
    } else if (AtomicCmpXchgInst *CAS = dyn_cast<AtomicCmpXchgInst>(UseInst)) {
      if (CAS->isVolatile())
        return false;
    }

    // Only promote a select if we know that the other select operand
    // is from another pointer that will also be promoted.
    if (ICmpInst *ICmp = dyn_cast<ICmpInst>(UseInst)) {
      if (!binaryOpIsDerivedFromSameAlloca(BaseAlloca, Val, ICmp, 0, 1))
        return false;

      // May need to rewrite constant operands.
      WorkList.push_back(ICmp);
    }

    if (UseInst->getOpcode() == Instruction::AddrSpaceCast) {
      // Give up if the pointer may be captured.
      if (PointerMayBeCaptured(UseInst, true, true))
        return false;
      // Don't collect the users of this.
      WorkList.push_back(User);
      continue;
    }

    if (!User->getType()->isPointerTy())
      continue;

    if (GetElementPtrInst *GEP = dyn_cast<GetElementPtrInst>(UseInst)) {
      // Be conservative if an address could be computed outside the bounds of
      // the alloca.
      if (!GEP->isInBounds())
        return false;
    }

    // Only promote a select if we know that the other select operand is from
    // another pointer that will also be promoted.
    if (SelectInst *SI = dyn_cast<SelectInst>(UseInst)) {
      if (!binaryOpIsDerivedFromSameAlloca(BaseAlloca, Val, SI, 1, 2))
        return false;
    }

    // Repeat for phis.
    if (PHINode *Phi = dyn_cast<PHINode>(UseInst)) {
      // TODO: Handle more complex cases. We should be able to replace loops
      // over arrays.
      switch (Phi->getNumIncomingValues()) {
      case 1:
        break;
      case 2:
        if (!binaryOpIsDerivedFromSameAlloca(BaseAlloca, Val, Phi, 0, 1))
          return false;
        break;
      default:
        return false;
      }
    }

    WorkList.push_back(User);
    if (!collectUsesWithPtrTypes(BaseAlloca, User, WorkList))
      return false;
  }

  return true;
}

// FIXME: Should try to pick the most likely to be profitable allocas first.
void AMDGPUPromoteAlloca::handleAlloca(AllocaInst &I) {
  // Array allocations are probably not worth handling, since an allocation of
  // the array type is the canonical form.
  if (!I.isStaticAlloca() || I.isArrayAllocation())
    return;

  IRBuilder<> Builder(&I);

  // First try to replace the alloca with a vector
  Type *AllocaTy = I.getAllocatedType();

  DEBUG(dbgs() << "Trying to promote " << I << '\n');

  if (tryPromoteAllocaToVector(&I, AS)) {
    DEBUG(dbgs() << " alloca is not a candidate for vectorization.\n");
    return;
  }

  const Function &ContainingFunction = *I.getParent()->getParent();

  // Don't promote the alloca to LDS for shader calling conventions as the work
  // item ID intrinsics are not supported for these calling conventions.
  // Furthermore not all LDS is available for some of the stages.
  if (AMDGPU::isShader(ContainingFunction.getCallingConv()))
    return;

  const AMDGPUSubtarget &ST =
    TM->getSubtarget<AMDGPUSubtarget>(ContainingFunction);
  // FIXME: We should also try to get this value from the reqd_work_group_size
  // function attribute if it is available.
  unsigned WorkGroupSize = ST.getFlatWorkGroupSizes(ContainingFunction).second;

  const DataLayout &DL = Mod->getDataLayout();

  unsigned Align = I.getAlignment();
  if (Align == 0)
    Align = DL.getABITypeAlignment(I.getAllocatedType());

  // FIXME: This computed padding is likely wrong since it depends on inverse
  // usage order.
  //
  // FIXME: It is also possible that if we're allowed to use all of the memory
  // could could end up using more than the maximum due to alignment padding.

  uint32_t NewSize = alignTo(CurrentLocalMemUsage, Align);
  uint32_t AllocSize = WorkGroupSize * DL.getTypeAllocSize(AllocaTy);
  NewSize += AllocSize;

  if (NewSize > LocalMemLimit) {
    DEBUG(dbgs() << "  " << AllocSize
          << " bytes of local memory not available to promote\n");
    return;
  }

  CurrentLocalMemUsage = NewSize;

  std::vector<Value*> WorkList;

  if (!collectUsesWithPtrTypes(&I, &I, WorkList)) {
    DEBUG(dbgs() << " Do not know how to convert all uses\n");
    return;
  }

  DEBUG(dbgs() << "Promoting alloca to local memory\n");

  Function *F = I.getParent()->getParent();

  Type *GVTy = ArrayType::get(I.getAllocatedType(), WorkGroupSize);
  GlobalVariable *GV = new GlobalVariable(
      *Mod, GVTy, false, GlobalValue::InternalLinkage,
      UndefValue::get(GVTy),
      Twine(F->getName()) + Twine('.') + I.getName(),
      nullptr,
      GlobalVariable::NotThreadLocal,
      AS.LOCAL_ADDRESS);
  GV->setUnnamedAddr(GlobalValue::UnnamedAddr::Global);
  GV->setAlignment(I.getAlignment());

  Value *TCntY, *TCntZ;

  std::tie(TCntY, TCntZ) = getLocalSizeYZ(Builder);
  Value *TIdX = getWorkitemID(Builder, 0);
  Value *TIdY = getWorkitemID(Builder, 1);
  Value *TIdZ = getWorkitemID(Builder, 2);

  Value *Tmp0 = Builder.CreateMul(TCntY, TCntZ, "", true, true);
  Tmp0 = Builder.CreateMul(Tmp0, TIdX);
  Value *Tmp1 = Builder.CreateMul(TIdY, TCntZ, "", true, true);
  Value *TID = Builder.CreateAdd(Tmp0, Tmp1);
  TID = Builder.CreateAdd(TID, TIdZ);

  Value *Indices[] = {
    Constant::getNullValue(Type::getInt32Ty(Mod->getContext())),
    TID
  };

  Value *Offset = Builder.CreateInBoundsGEP(GVTy, GV, Indices);
  I.mutateType(Offset->getType());
  I.replaceAllUsesWith(Offset);
  I.eraseFromParent();

  for (Value *V : WorkList) {
    CallInst *Call = dyn_cast<CallInst>(V);
    if (!Call) {
      if (ICmpInst *CI = dyn_cast<ICmpInst>(V)) {
        Value *Src0 = CI->getOperand(0);
        Type *EltTy = Src0->getType()->getPointerElementType();
        PointerType *NewTy = PointerType::get(EltTy, AS.LOCAL_ADDRESS);

        if (isa<ConstantPointerNull>(CI->getOperand(0)))
          CI->setOperand(0, ConstantPointerNull::get(NewTy));

        if (isa<ConstantPointerNull>(CI->getOperand(1)))
          CI->setOperand(1, ConstantPointerNull::get(NewTy));

        continue;
      }

      Type *EltTy = V->getType()->getPointerElementType();

      // The operand's value should be corrected on its own and we don't want to
      // touch the users.
      if (auto *ASC = dyn_cast<AddrSpaceCastInst>(V)) {
        if (ASC->getDestAddressSpace() == AMDGPUAS::PRIVATE_ADDRESS) {
          PointerType *NewTy = PointerType::get(EltTy, AMDGPUAS::FLAT_ADDRESS);
          V->mutateType(NewTy);
        }
        continue;
      }

<<<<<<< HEAD
      PointerType *NewTy = PointerType::get(EltTy, AMDGPUAS::LOCAL_ADDRESS);
=======
      Type *EltTy = V->getType()->getPointerElementType();
      PointerType *NewTy = PointerType::get(EltTy, AS.LOCAL_ADDRESS);
>>>>>>> 517c1f7f

      // FIXME: It doesn't really make sense to try to do this for all
      // instructions.
      V->mutateType(NewTy);

      // Adjust the types of any constant operands.
      if (SelectInst *SI = dyn_cast<SelectInst>(V)) {
        if (isa<ConstantPointerNull>(SI->getOperand(1)))
          SI->setOperand(1, ConstantPointerNull::get(NewTy));

        if (isa<ConstantPointerNull>(SI->getOperand(2)))
          SI->setOperand(2, ConstantPointerNull::get(NewTy));
      } else if (PHINode *Phi = dyn_cast<PHINode>(V)) {
        for (unsigned I = 0, E = Phi->getNumIncomingValues(); I != E; ++I) {
          if (isa<ConstantPointerNull>(Phi->getIncomingValue(I)))
            Phi->setIncomingValue(I, ConstantPointerNull::get(NewTy));
        }
      }

      continue;
    }

    IntrinsicInst *Intr = cast<IntrinsicInst>(Call);
    Builder.SetInsertPoint(Intr);
    switch (Intr->getIntrinsicID()) {
    case Intrinsic::lifetime_start:
    case Intrinsic::lifetime_end:
      // These intrinsics are for address space 0 only
      Intr->eraseFromParent();
      continue;
    case Intrinsic::memcpy: {
      MemCpyInst *MemCpy = cast<MemCpyInst>(Intr);
      Builder.CreateMemCpy(MemCpy->getRawDest(), MemCpy->getRawSource(),
                           MemCpy->getLength(), MemCpy->getAlignment(),
                           MemCpy->isVolatile());
      Intr->eraseFromParent();
      continue;
    }
    case Intrinsic::memmove: {
      MemMoveInst *MemMove = cast<MemMoveInst>(Intr);
      Builder.CreateMemMove(MemMove->getRawDest(), MemMove->getRawSource(),
                            MemMove->getLength(), MemMove->getAlignment(),
                            MemMove->isVolatile());
      Intr->eraseFromParent();
      continue;
    }
    case Intrinsic::memset: {
      MemSetInst *MemSet = cast<MemSetInst>(Intr);
      Builder.CreateMemSet(MemSet->getRawDest(), MemSet->getValue(),
                           MemSet->getLength(), MemSet->getAlignment(),
                           MemSet->isVolatile());
      Intr->eraseFromParent();
      continue;
    }
    case Intrinsic::invariant_start:
    case Intrinsic::invariant_end:
    case Intrinsic::invariant_group_barrier:
      Intr->eraseFromParent();
      // FIXME: I think the invariant marker should still theoretically apply,
      // but the intrinsics need to be changed to accept pointers with any
      // address space.
      continue;
    case Intrinsic::objectsize: {
      Value *Src = Intr->getOperand(0);
      Type *SrcTy = Src->getType()->getPointerElementType();
      Function *ObjectSize = Intrinsic::getDeclaration(Mod,
        Intrinsic::objectsize,
        { Intr->getType(), PointerType::get(SrcTy, AS.LOCAL_ADDRESS) }
      );

      CallInst *NewCall = Builder.CreateCall(
          ObjectSize, {Src, Intr->getOperand(1), Intr->getOperand(2)});
      Intr->replaceAllUsesWith(NewCall);
      Intr->eraseFromParent();
      continue;
    }
    default:
      Intr->print(errs());
      llvm_unreachable("Don't know how to promote alloca intrinsic use.");
    }
  }
}

FunctionPass *llvm::createAMDGPUPromoteAlloca(const TargetMachine *TM) {
  return new AMDGPUPromoteAlloca(TM);
}<|MERGE_RESOLUTION|>--- conflicted
+++ resolved
@@ -785,19 +785,15 @@
       // The operand's value should be corrected on its own and we don't want to
       // touch the users.
       if (auto *ASC = dyn_cast<AddrSpaceCastInst>(V)) {
-        if (ASC->getDestAddressSpace() == AMDGPUAS::PRIVATE_ADDRESS) {
-          PointerType *NewTy = PointerType::get(EltTy, AMDGPUAS::FLAT_ADDRESS);
+        if (ASC->getDestAddressSpace() == AS.PRIVATE_ADDRESS) {
+          PointerType *NewTy = PointerType::get(EltTy, AS.FLAT_ADDRESS);
           V->mutateType(NewTy);
         }
         continue;
       }
 
-<<<<<<< HEAD
-      PointerType *NewTy = PointerType::get(EltTy, AMDGPUAS::LOCAL_ADDRESS);
-=======
-      Type *EltTy = V->getType()->getPointerElementType();
+      EltTy = V->getType()->getPointerElementType();
       PointerType *NewTy = PointerType::get(EltTy, AS.LOCAL_ADDRESS);
->>>>>>> 517c1f7f
 
       // FIXME: It doesn't really make sense to try to do this for all
       // instructions.
