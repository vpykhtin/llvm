//===---------------------- RetireControlUnit.cpp ---------------*- C++ -*-===//
//
//                     The LLVM Compiler Infrastructure
//
// This file is distributed under the University of Illinois Open Source
// License. See LICENSE.TXT for details.
//
//===----------------------------------------------------------------------===//
/// \file
///
/// This file simulates the hardware responsible for retiring instructions.
///
//===----------------------------------------------------------------------===//

#include "RetireControlUnit.h"
#include "DispatchStage.h"
#include "llvm/Support/Debug.h"

using namespace llvm;

#define DEBUG_TYPE "llvm-mca"

namespace mca {

<<<<<<< HEAD
RetireControlUnit::RetireControlUnit(const llvm::MCSchedModel &SM,
                                     DispatchStage *DS)
    : NextAvailableSlotIdx(0), CurrentInstructionSlotIdx(0),
      AvailableSlots(SM.MicroOpBufferSize), MaxRetirePerCycle(0), Owner(DS) {
=======
RetireControlUnit::RetireControlUnit(const llvm::MCSchedModel &SM)
    : NextAvailableSlotIdx(0), CurrentInstructionSlotIdx(0),
      AvailableSlots(SM.MicroOpBufferSize), MaxRetirePerCycle(0) {
>>>>>>> 0293af5d
  // Check if the scheduling model provides extra information about the machine
  // processor. If so, then use that information to set the reorder buffer size
  // and the maximum number of instructions retired per cycle.
  if (SM.hasExtraProcessorInfo()) {
    const MCExtraProcessorInfo &EPI = SM.getExtraProcessorInfo();
    if (EPI.ReorderBufferSize)
      AvailableSlots = EPI.ReorderBufferSize;
    MaxRetirePerCycle = EPI.MaxRetirePerCycle;
  }

  assert(AvailableSlots && "Invalid reorder buffer size!");
  Queue.resize(AvailableSlots);
}

// Reserves a number of slots, and returns a new token.
unsigned RetireControlUnit::reserveSlot(const InstRef &IR,
                                        unsigned NumMicroOps) {
  assert(isAvailable(NumMicroOps));
  unsigned NormalizedQuantity =
      std::min(NumMicroOps, static_cast<unsigned>(Queue.size()));
  // Zero latency instructions may have zero mOps. Artificially bump this
  // value to 1. Although zero latency instructions don't consume scheduler
  // resources, they still consume one slot in the retire queue.
  NormalizedQuantity = std::max(NormalizedQuantity, 1U);
  unsigned TokenID = NextAvailableSlotIdx;
  Queue[NextAvailableSlotIdx] = {IR, NormalizedQuantity, false};
  NextAvailableSlotIdx += NormalizedQuantity;
  NextAvailableSlotIdx %= Queue.size();
  AvailableSlots -= NormalizedQuantity;
  return TokenID;
}

const RetireControlUnit::RUToken &RetireControlUnit::peekCurrentToken() const {
  return Queue[CurrentInstructionSlotIdx];
}

void RetireControlUnit::consumeCurrentToken() {
  const RetireControlUnit::RUToken &Current = peekCurrentToken();
  assert(Current.NumSlots && "Reserved zero slots?");
  assert(Current.IR.isValid() && "Invalid RUToken in the RCU queue.");

  // Update the slot index to be the next item in the circular queue.
  CurrentInstructionSlotIdx += Current.NumSlots;
  CurrentInstructionSlotIdx %= Queue.size();
  AvailableSlots += Current.NumSlots;
}

void RetireControlUnit::onInstructionExecuted(unsigned TokenID) {
  assert(Queue.size() > TokenID);
  assert(Queue[TokenID].Executed == false && Queue[TokenID].IR.isValid());
  Queue[TokenID].Executed = true;
}

#ifndef NDEBUG
void RetireControlUnit::dump() const {
  dbgs() << "Retire Unit: { Total Slots=" << Queue.size()
         << ", Available Slots=" << AvailableSlots << " }\n";
}
#endif

} // namespace mca<|MERGE_RESOLUTION|>--- conflicted
+++ resolved
@@ -22,16 +22,9 @@
 
 namespace mca {
 
-<<<<<<< HEAD
-RetireControlUnit::RetireControlUnit(const llvm::MCSchedModel &SM,
-                                     DispatchStage *DS)
-    : NextAvailableSlotIdx(0), CurrentInstructionSlotIdx(0),
-      AvailableSlots(SM.MicroOpBufferSize), MaxRetirePerCycle(0), Owner(DS) {
-=======
 RetireControlUnit::RetireControlUnit(const llvm::MCSchedModel &SM)
     : NextAvailableSlotIdx(0), CurrentInstructionSlotIdx(0),
       AvailableSlots(SM.MicroOpBufferSize), MaxRetirePerCycle(0) {
->>>>>>> 0293af5d
   // Check if the scheduling model provides extra information about the machine
   // processor. If so, then use that information to set the reorder buffer size
   // and the maximum number of instructions retired per cycle.
