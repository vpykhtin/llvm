--- conflicted
+++ resolved
@@ -62,16 +62,9 @@
   unsigned AvailableSlots;
   unsigned MaxRetirePerCycle; // 0 means no limit.
   std::vector<RUToken> Queue;
-<<<<<<< HEAD
-  DispatchStage *Owner;
-
-public:
-  RetireControlUnit(const llvm::MCSchedModel &SM, DispatchStage *DU);
-=======
 
 public:
   RetireControlUnit(const llvm::MCSchedModel &SM);
->>>>>>> 0293af5d
 
   bool isFull() const { return !AvailableSlots; }
   bool isEmpty() const { return AvailableSlots == Queue.size(); }
